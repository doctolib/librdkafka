--- conflicted
+++ resolved
@@ -878,15 +878,9 @@
 		(void)rd_atomic64_add(&rkq->rkq_qsize, rd_atomic64_get(&srcq->rkq_qsize));
 		cnd_signal(&rkq->rkq_cond);
 	} else
-<<<<<<< HEAD
 		rd_kafka_q_concat0(rkq->rkq_fwdq ? rkq->rkq_fwdq : rkq,
 				   srcq->rkq_fwdq ? srcq->rkq_fwdq : srcq,
-				   do_lock);
-=======
-		rd_kafka_q_concat0(rkq->rkq_fwdq ? : rkq,
-				   srcq->rkq_fwdq ? : srcq,
 				   rkq->rkq_fwdq ? do_lock : 0);
->>>>>>> e3d98484
 	if (do_lock)
 		mtx_unlock(&rkq->rkq_lock);
 }

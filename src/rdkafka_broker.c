/*
 * librdkafka - Apache Kafka C library
 *
 * Copyright (c) 2012, Magnus Edenhill
 * All rights reserved.
 * 
 * Redistribution and use in source and binary forms, with or without
 * modification, are permitted provided that the following conditions are met: 
 * 
 * 1. Redistributions of source code must retain the above copyright notice,
 *    this list of conditions and the following disclaimer. 
 * 2. Redistributions in binary form must reproduce the above copyright notice,
 *    this list of conditions and the following disclaimer in the documentation
 *    and/or other materials provided with the distribution. 
 * 
 * THIS SOFTWARE IS PROVIDED BY THE COPYRIGHT HOLDERS AND CONTRIBUTORS "AS IS"
 * AND ANY EXPRESS OR IMPLIED WARRANTIES, INCLUDING, BUT NOT LIMITED TO, THE 
 * IMPLIED WARRANTIES OF MERCHANTABILITY AND FITNESS FOR A PARTICULAR PURPOSE 
 * ARE DISCLAIMED. IN NO EVENT SHALL THE COPYRIGHT OWNER OR CONTRIBUTORS BE 
 * LIABLE FOR ANY DIRECT, INDIRECT, INCIDENTAL, SPECIAL, EXEMPLARY, OR 
 * CONSEQUENTIAL DAMAGES (INCLUDING, BUT NOT LIMITED TO, PROCUREMENT OF 
 * SUBSTITUTE GOODS OR SERVICES; LOSS OF USE, DATA, OR PROFITS; OR BUSINESS 
 * INTERRUPTION) HOWEVER CAUSED AND ON ANY THEORY OF LIABILITY, WHETHER IN 
 * CONTRACT, STRICT LIABILITY, OR TORT (INCLUDING NEGLIGENCE OR OTHERWISE)
 * ARISING IN ANY WAY OUT OF THE USE OF THIS SOFTWARE, EVEN IF ADVISED OF THE
 * POSSIBILITY OF SUCH DAMAGE.
 */


#define __need_IOV_MAX

#ifndef _MSC_VER
#define _GNU_SOURCE
#ifndef _AIX    /* AIX defines this and the value needs to be set correctly */
#define _XOPEN_SOURCE
#endif
#include <signal.h>
#endif

#include <stdio.h>
#include <stdarg.h>
#include <string.h>

#include "rd.h"
#include "rdkafka_int.h"
#include "rdkafka_msg.h"
#include "rdkafka_topic.h"
#include "rdkafka_broker.h"
#include "rdkafka_offset.h"
#include "rdkafka_transport.h"
#include "rdkafka_proto.h"
#include "rdkafka_buf.h"
#include "rdtime.h"
#include "rdcrc32.h"
#include "rdrand.h"
#include "rdgz.h"
#include "snappy.h"
#include "rdendian.h"


const char *rd_kafka_broker_state_names[] = {
	"INIT",
	"DOWN",
	"UP",
        "UPDATE"
};


static int rd_kafka_send (rd_kafka_broker_t *rkb);

static void rd_kafka_toppar_offsetcommit_request (rd_kafka_broker_t *rkb,
                                                  rd_kafka_toppar_t *rktp,
                                                  int64_t offset);

static void rd_kafka_toppar_next_offset_handle (rd_kafka_toppar_t *rktp,
                                                int64_t Offset, void *opaque);
static void rd_kafka_toppar_op_serve (rd_kafka_toppar_t *rktp);

static void msghdr_print (rd_kafka_t *rk,
			  const char *what, const struct msghdr *msg,
			  int hexdump) RD_UNUSED;
static void msghdr_print (rd_kafka_t *rk,
			  const char *what, const struct msghdr *msg,
			  int hexdump) {
	int i;

	rd_kafka_dbg(rk, MSG, "MSG", "%s: iovlen %"PRIdsz"",
		     what, (size_t)msg->msg_iovlen);

	for (i = 0 ; i < (int)msg->msg_iovlen ; i++) {
		rd_kafka_dbg(rk, MSG, what,
			     " iov #%i: %"PRIdsz"",
			     i, msg->msg_iov[i].iov_len);
		rd_hexdump(stdout, what, msg->msg_iov[i].iov_base,
			   msg->msg_iov[i].iov_len);
	}
}


static size_t rd_kafka_msghdr_size (const struct msghdr *msg) {
	int i;
	size_t tot = 0;

	for (i = 0 ; i < (int)msg->msg_iovlen ; i++)
		tot += msg->msg_iov[i].iov_len;

	return tot;
}


/**
 * Construct broker nodename.
 */
static void rd_kafka_mk_nodename (char *dest, size_t dsize,
                                  const char *name, uint16_t port) {
        snprintf(dest, dsize, "%s:%hu", name, port);
}

/**
 * Construct descriptive broker name
 */
static void rd_kafka_mk_brokername (char *dest, size_t dsize,
                                    const char *nodename, int32_t nodeid) {
        if (nodeid == RD_KAFKA_NODEID_UA)
		snprintf(dest, dsize, "%s/bootstrap", nodename);
	else
		snprintf(dest, dsize, "%s/%"PRId32, nodename, nodeid);
}

/**
 * Locks: rd_kafka_broker_lock() MUST be held.
 * Locality: broker thread
 */
static void rd_kafka_broker_set_state (rd_kafka_broker_t *rkb,
				       int state) {
	if ((int)rkb->rkb_state == state)
		return;

	rd_kafka_dbg(rkb->rkb_rk, BROKER, "STATE",
		     "%s: Broker changed state %s -> %s",
		     rkb->rkb_name,
		     rd_kafka_broker_state_names[rkb->rkb_state],
		     rd_kafka_broker_state_names[state]);

	if (state == RD_KAFKA_BROKER_STATE_DOWN) {
		/* Propagate ALL_BROKERS_DOWN event if all brokers are
		 * now down, unless we're terminating. */
		if (rd_atomic32_add(&rkb->rkb_rk->rk_broker_down_cnt, 1) ==
		    rd_atomic32_get(&rkb->rkb_rk->rk_broker_cnt) &&
		    !rd_atomic32_get(&rkb->rkb_rk->rk_terminate))
			rd_kafka_op_err(rkb->rkb_rk,
					RD_KAFKA_RESP_ERR__ALL_BROKERS_DOWN,
					"%i/%i brokers are down",
					rd_atomic32_get(&rkb->rkb_rk->rk_broker_down_cnt),
					rd_atomic32_get(&rkb->rkb_rk->rk_broker_cnt));
	} else if (rkb->rkb_state == RD_KAFKA_BROKER_STATE_DOWN)
		(void)rd_atomic32_sub(&rkb->rkb_rk->rk_broker_down_cnt, 1);

	rkb->rkb_state = state;
        rkb->rkb_ts_state = rd_clock();
}






/**
 * Failure propagation to application.
 * Will tear down connection to broker and trigger a reconnect.
 *
 * If 'fmt' is NULL nothing will be logged or propagated to the application.
 * 
 * Locality: Broker thread
 */
static void rd_kafka_broker_fail (rd_kafka_broker_t *rkb,
				  rd_kafka_resp_err_t err,
				  const char *fmt, ...) {
	va_list ap;
	int errno_save = errno;
	rd_kafka_toppar_t *rktp;
	rd_kafka_bufq_t tmpq;
        int statechange;
	rd_kafka_broker_t *internal_rkb;

	rd_kafka_assert(rkb->rkb_rk, thrd_is_current(rkb->rkb_thread));

	rd_kafka_dbg(rkb->rkb_rk, BROKER, "BROKERFAIL",
		     "%s: failed: err: %s: (errno: %s)",
		     rkb->rkb_name, rd_kafka_err2str(err),
		     rd_strerror(errno_save));

	rkb->rkb_err.err = errno_save;

	if (rkb->rkb_transport) {
		rd_kafka_transport_close(rkb->rkb_transport);
		rkb->rkb_transport = NULL;
	}

	rkb->rkb_req_timeouts = 0;

	if (rkb->rkb_recv_buf) {
		rd_kafka_buf_destroy(rkb->rkb_recv_buf);
		rkb->rkb_recv_buf = NULL;
	}

	/* The caller may omit the format if it thinks this is a recurring
	 * failure, in which case the following things are omitted:
	 *  - log message
	 *  - application OP_ERR
	 *  - metadata request
	 *
	 * Dont log anything if this was the termination signal.
	 */
	if (fmt && !(errno_save == EINTR && rd_atomic32_get(&rkb->rkb_rk->rk_terminate))) {
		int of;

		/* Insert broker name in log message if it fits. */
		of = rd_snprintf(rkb->rkb_err.msg, sizeof(rkb->rkb_err.msg),
			      "%s: ", rkb->rkb_name);
		if (of >= (int)sizeof(rkb->rkb_err.msg))
			of = 0;
		va_start(ap, fmt);
		vsnprintf(rkb->rkb_err.msg+of,
			  sizeof(rkb->rkb_err.msg)-of, fmt, ap);
		va_end(ap);

		rd_kafka_log(rkb->rkb_rk, LOG_ERR, "FAIL",
			     "%s", rkb->rkb_err.msg);

		/* Send ERR op back to application for processing. */
		rd_kafka_op_err(rkb->rkb_rk, err,
				"%s", rkb->rkb_err.msg);
	}

	rd_kafka_broker_lock(rkb);

	/* Set broker state */
        statechange = rkb->rkb_state != RD_KAFKA_BROKER_STATE_DOWN;
	rd_kafka_broker_set_state(rkb, RD_KAFKA_BROKER_STATE_DOWN);

	/*
	 * Purge all buffers
	 * (put on a temporary queue since bufs may be requeued)
	 */
	rd_kafka_bufq_init(&tmpq);
	rd_kafka_bufq_concat(&tmpq, &rkb->rkb_waitresps);
	rd_kafka_bufq_concat(&tmpq, &rkb->rkb_outbufs);

	/* Unlock broker since a requeue will try to lock it. */
	rd_kafka_broker_unlock(rkb);

	/* Purge the buffers */
	rd_kafka_bufq_purge(rkb, &tmpq, err);

	internal_rkb = rd_kafka_broker_internal(rkb->rkb_rk);

	/* Undelegate all toppars from this broker. */
	rd_kafka_broker_toppars_wrlock(rkb);
	while ((rktp = TAILQ_FIRST(&rkb->rkb_toppars))) {
		rd_kafka_topic_t *rkt = rktp->rktp_rkt;

		rd_kafka_topic_keep(rkt); /* Hold on to rkt */
		rd_kafka_toppar_keep(rktp);
		rd_kafka_broker_toppars_wrunlock(rkb);
		rd_rkb_dbg(rkb, TOPIC, "BRKTP",
			   "Undelegating %.*s [%"PRId32"]",
			   RD_KAFKAP_STR_PR(rktp->rktp_rkt->rkt_topic),
			   rktp->rktp_partition);

		rd_kafka_topic_wrlock(rktp->rktp_rkt);
		/* Undelegate */
		rd_kafka_toppar_broker_delegate(rktp,
						rkb != internal_rkb ?
						internal_rkb : NULL);

		rd_kafka_topic_wrunlock(rktp->rktp_rkt);

		rd_kafka_toppar_destroy(rktp);
		rd_kafka_topic_destroy0(rkt); /* Let go of rkt */

		rd_kafka_broker_toppars_wrlock(rkb);

	}
	rd_kafka_broker_toppars_wrunlock(rkb);

	/* Query for the topic leaders (async) */
	if (fmt && err != RD_KAFKA_RESP_ERR__DESTROY && statechange)
		rd_kafka_topic_leader_query(rkb->rkb_rk, NULL);
}


/**
 * Scan the wait-response queue for message timeouts.
 *
 * Locality: Broker thread
 */
static void rd_kafka_broker_waitresp_timeout_scan (rd_kafka_broker_t *rkb,
						   rd_ts_t now) {
	rd_kafka_buf_t *rkbuf, *tmp;
	int cnt = 0;

	rd_kafka_assert(rkb->rkb_rk, thrd_is_current(rkb->rkb_thread));

	TAILQ_FOREACH_SAFE(rkbuf,
			   &rkb->rkb_waitresps.rkbq_bufs, rkbuf_link, tmp) {
		if (likely(rkbuf->rkbuf_ts_timeout > now))
			continue;

		rd_kafka_bufq_deq(&rkb->rkb_waitresps, rkbuf);

		rkbuf->rkbuf_cb(rkb, RD_KAFKA_RESP_ERR__MSG_TIMED_OUT,
				NULL, rkbuf, rkbuf->rkbuf_opaque);
		cnt++;
	}

	if (cnt > 0) {
		rd_rkb_dbg(rkb, MSG, "REQTMOUT", "Timed out %i requests", cnt);

                /* Fail the broker if socket.max.fails is configured and
                 * now exceeded. */
                rkb->rkb_req_timeouts   += cnt;
                rd_atomic64_add(&rkb->rkb_c.req_timeouts, cnt);

                if (rkb->rkb_rk->rk_conf.socket_max_fails &&
                    rkb->rkb_req_timeouts >=
                    rkb->rkb_rk->rk_conf.socket_max_fails &&
                    rkb->rkb_state == RD_KAFKA_BROKER_STATE_UP) {
                        errno = ETIMEDOUT;
                        rd_kafka_broker_fail(rkb,
                                             RD_KAFKA_RESP_ERR__MSG_TIMED_OUT,
                                             "%i request(s) timed out: "
                                             "disconnect",
                                             rkb->rkb_req_timeouts);
                }
        }
}



static ssize_t rd_kafka_broker_send (rd_kafka_broker_t *rkb,
				     const struct msghdr *msg) {
	ssize_t r;
	char errstr[128];

	rd_kafka_assert(rkb->rkb_rk, rkb->rkb_state>=RD_KAFKA_BROKER_STATE_UP);
	rd_kafka_assert(rkb->rkb_rk, rkb->rkb_transport);

	r = rd_kafka_transport_sendmsg(rkb->rkb_transport, msg, errstr, sizeof(errstr));

	if (r == -1) {
		rd_kafka_broker_fail(rkb, RD_KAFKA_RESP_ERR__TRANSPORT,
			"Send failed: %s", errstr);
		rd_atomic64_add(&rkb->rkb_c.tx_err, 1);
		return -1;
	}

	(void)rd_atomic64_add(&rkb->rkb_c.tx_bytes, r);
	(void)rd_atomic64_add(&rkb->rkb_c.tx, 1);
	return r;
}




static int rd_kafka_broker_resolve (rd_kafka_broker_t *rkb) {
	const char *errstr;

	if (rkb->rkb_rsal &&
	    rkb->rkb_t_rsal_last + rkb->rkb_rk->rk_conf.broker_addr_ttl <
	    time(NULL)) {
		/* Address list has expired. */
		rd_sockaddr_list_destroy(rkb->rkb_rsal);
		rkb->rkb_rsal = NULL;
	}

	if (!rkb->rkb_rsal) {
		/* Resolve */

		rkb->rkb_rsal = rd_getaddrinfo(rkb->rkb_nodename,
					       RD_KAFKA_PORT_STR,
					       AI_ADDRCONFIG,
					       rkb->rkb_rk->rk_conf.
                                               broker_addr_family,
                                               SOCK_STREAM,
					       IPPROTO_TCP, &errstr);

		if (!rkb->rkb_rsal) {
                        rd_kafka_broker_fail(rkb, RD_KAFKA_RESP_ERR__RESOLVE,
                                             /* Avoid duplicate log messages */
                                             rkb->rkb_err.err == errno ?
                                             NULL :
                                             "Failed to resolve '%s': %s",
                                             rkb->rkb_nodename, errstr);
			return -1;
		}
	}

	return 0;
}


static void rd_kafka_broker_buf_enq0 (rd_kafka_broker_t *rkb,
				      rd_kafka_buf_t *rkbuf, int at_head) {
	rd_kafka_assert(rkb->rkb_rk, thrd_is_current(rkb->rkb_thread));

        rkbuf->rkbuf_corrid = ++rkb->rkb_corrid;
	rkbuf->rkbuf_reqhdr.CorrId = htobe32(rkbuf->rkbuf_corrid);

        rkbuf->rkbuf_ts_enq = rd_clock();

        /* Set timeout if not already set */
        if (!rkbuf->rkbuf_ts_timeout)
        	rkbuf->rkbuf_ts_timeout = rkbuf->rkbuf_ts_enq +
                        rkb->rkb_rk->rk_conf.socket_timeout_ms * 1000;


	if (unlikely(at_head)) {
		/* Insert message at head of queue */
		rd_kafka_buf_t *prev;

		/* Put us behind any flash messages. */
		TAILQ_FOREACH(prev, &rkb->rkb_outbufs.rkbq_bufs, rkbuf_link)
			if (!(prev->rkbuf_flags & RD_KAFKA_OP_F_FLASH))
				break;

		if (prev)
			TAILQ_INSERT_AFTER(&rkb->rkb_outbufs.rkbq_bufs,
					   prev, rkbuf, rkbuf_link);
		else
			TAILQ_INSERT_HEAD(&rkb->rkb_outbufs.rkbq_bufs,
					  rkbuf, rkbuf_link);
	} else {
		/* Insert message at tail of queue */
		TAILQ_INSERT_TAIL(&rkb->rkb_outbufs.rkbq_bufs,
				  rkbuf, rkbuf_link);
	}

	(void)rd_atomic32_add(&rkb->rkb_outbufs.rkbq_cnt, 1);
	(void)rd_atomic32_add(&rkb->rkb_outbufs.rkbq_msg_cnt,
                            rd_atomic32_get(&rkbuf->rkbuf_msgq.rkmq_msg_cnt));
}


/**
 * Finalize a stuffed rkbuf for sending to broker.
 */
static void rd_kafka_buf_finalize (rd_kafka_t *rk, rd_kafka_buf_t *rkbuf, int16_t ApiKey) {
	/* Header */
	rkbuf->rkbuf_reqhdr.ApiKey = htobe16(ApiKey);

	rkbuf->rkbuf_iov[0].iov_base = (void *)&rkbuf->rkbuf_reqhdr;
	rkbuf->rkbuf_iov[0].iov_len  = sizeof(rkbuf->rkbuf_reqhdr);

	/* Header ClientId */
	rkbuf->rkbuf_iov[1].iov_base = (void *)rk->rk_conf.client_id;
	rkbuf->rkbuf_iov[1].iov_len  = RD_KAFKAP_STR_SIZE(rk->rk_conf.client_id);

	/* Calculate total message buffer length. */
	rkbuf->rkbuf_of          = 0;
	rkbuf->rkbuf_len         = rd_kafka_msghdr_size(&rkbuf->rkbuf_msg);
	rkbuf->rkbuf_reqhdr.Size = be32toh(rkbuf->rkbuf_len-4);
}

void rd_kafka_broker_buf_enq1 (rd_kafka_broker_t *rkb,
                               int16_t ApiKey,
                               rd_kafka_buf_t *rkbuf,
                               void (*reply_cb) (
                                       rd_kafka_broker_t *,
                                       rd_kafka_resp_err_t err,
                                       rd_kafka_buf_t *reply,
                                       rd_kafka_buf_t *request,
                                       void *opaque),
                               void *opaque) {

	rd_kafka_assert(rkb->rkb_rk, thrd_is_current(rkb->rkb_thread));

        rkbuf->rkbuf_cb     = reply_cb;
	rkbuf->rkbuf_opaque = opaque;

        rd_kafka_buf_finalize(rkb->rkb_rk, rkbuf, ApiKey);

	rd_kafka_broker_buf_enq0(rkb, rkbuf,
				 (rkbuf->rkbuf_flags & RD_KAFKA_OP_F_FLASH)?
				 1/*head*/: 0/*tail*/);
}



/**
 * Serve a buffer op.
 */
void rd_kafka_buf_op_serve (rd_kafka_op_t *rko) {
        switch (rko->rko_type)
        {
        case RD_KAFKA_OP_RECV_BUF:
                rko->rko_rkbuf->rkbuf_parse_cb(rko->rko_rkbuf, rko->rko_opaque);
                break;
        default:
                rd_kafka_assert(NULL, !*"unknown buf op");
        }
}


static void rd_kafka_buf_route_to_op (rd_kafka_broker_t *rkb,
                                      rd_kafka_resp_err_t err,
                                      rd_kafka_buf_t *reply,
                                      rd_kafka_buf_t *request,
                                      void *opaque) {
        rd_kafka_op_t *rko = opaque;
        rko->rko_type      = RD_KAFKA_OP_RECV_BUF;
        rko->rko_rkbuf     = reply;
        reply->rkbuf_err   = err;
        reply->rkbuf_rkb   = rkb;
        reply->rkbuf_parse_cb = request->rkbuf_parse_cb;
        rd_kafka_broker_keep(rkb);
        rd_kafka_buf_version_set(reply,
                                 be16toh(request->rkbuf_reqhdr.ApiVersion));
        rd_kafka_q_enq(rko->rko_replyq, rko);
}

/**
 * Enqueue a buffer for tranmission to broker.
 * Regarding _safe:
 *   * This function must only be used from a non-broker thread,
 *     the other enq functions must only be used from the broker thread.
 *   * The response buffer is forwarded to 'replyq'.
 *   * The 'replyq' server should dispatch rkbuf to parse_cb.
 *
 * NOTE: 'rkbuf' is no longer usable after this call (ownership shifted to rko).
 .*/

void rd_kafka_broker_buf_enq_safe (rd_kafka_broker_t *rkb, int16_t ApiKey,
                                   rd_kafka_buf_t *rkbuf,
                                   rd_kafka_q_t *replyq,
                                   void (*parse_cb) (rd_kafka_buf_t *reply,
                                                     void *opaque),
                                   void *opaque) {

        rd_kafka_op_t *rko;

        rd_kafka_assert(rkb->rkb_rk, !thrd_is_current(rkb->rkb_thread));

        rkbuf->rkbuf_cb       = rd_kafka_buf_route_to_op;
        rkbuf->rkbuf_parse_cb = parse_cb;

        rd_kafka_buf_finalize(rkb->rkb_rk, rkbuf, ApiKey);

        /* Create an op and enqueue it for broker thread. */
        rko = rd_kafka_op_new(RD_KAFKA_OP_XMIT_BUF);
        rko->rko_rkbuf        = rkbuf;
        rko->rko_replyq       = replyq;
        rko->rko_opaque       = opaque;
	rkbuf->rkbuf_opaque   = rko;
        rd_kafka_q_enq(&rkb->rkb_ops, rko);
}

static void rd_kafka_broker_buf_enq (rd_kafka_broker_t *rkb,
				     int16_t ApiKey,
				     char *buf, int32_t size, int flags,
				     void (*reply_cb) (
					     rd_kafka_broker_t *,
					     int err,
					     rd_kafka_buf_t *reply,
					     rd_kafka_buf_t *request,
					     void *opaque),
				     void *opaque) {
	rd_kafka_buf_t *rkbuf;

	rkbuf = rd_kafka_buf_new(1, flags & RD_KAFKA_OP_F_FREE ? 0 : size);
	rkbuf->rkbuf_flags |= flags;

	if (size > 0) {
		if (!(flags & RD_KAFKA_OP_F_FREE)) {
			/* Duplicate data */
			memcpy(rkbuf->rkbuf_buf, buf, size);
			buf = rkbuf->rkbuf_buf;
		} else {
			rkbuf->rkbuf_buf = buf;
			rkbuf->rkbuf_size = size;
		}

		rd_kafka_buf_push(rkbuf, buf, size);
	}


	rd_kafka_broker_buf_enq1(rkb, ApiKey, rkbuf, reply_cb, opaque);
}






/**
 * Handle a Metadata response message.
 * If 'rkt' is non-NULL the metadata originated from a topic-specific request.
 *
 * The metadata will be marshalled into 'struct rd_kafka_metadata*' structs.
 *
 * Returns the marshalled metadata, or NULL on parse error.
 *
 * Locality: broker thread
 */
static struct rd_kafka_metadata *
rd_kafka_metadata_handle (rd_kafka_broker_t *rkb,
                          rd_kafka_op_t *rko, rd_kafka_buf_t *rkbuf) {
	int i, j, k;
	int of = 0;
	int req_rkt_seen = 0;
        char *msh_buf = NULL;
        int   msh_of  = 0;
        int   msh_size;
        struct rd_kafka_metadata *md = NULL;
        int rkb_namelen = strlen(rkb->rkb_name)+1;
        const int log_decode_errors = 1;

        /* We assume that the marshalled representation is
         * no more than 4 times larger than the wire representation. */
        msh_size = sizeof(*md) + rkb_namelen + (rkbuf->rkbuf_len * 4);
        msh_buf = rd_malloc(msh_size);

        _MSH_ALLOC(md, sizeof(*md));
        md->orig_broker_id = rkb->rkb_nodeid;
        _MSH_ALLOC(md->orig_broker_name, rkb_namelen);
        memcpy(md->orig_broker_name, rkb->rkb_name, rkb_namelen);

	/* Read Brokers */
	_READ_I32A(md->broker_cnt);
	if (md->broker_cnt > RD_KAFKAP_BROKERS_MAX)
		_FAIL("Broker_cnt %i > BROKERS_MAX %i",
		      md->broker_cnt, RD_KAFKAP_BROKERS_MAX);

        _MSH_ALLOC(md->brokers, md->broker_cnt * sizeof(*md->brokers));

	for (i = 0 ; i < md->broker_cnt ; i++) {
                _READ_I32A(md->brokers[i].id);
                _READ_STR_MSH(md->brokers[i].host);
		_READ_I32A(md->brokers[i].port);
	}


	/* Read TopicMetadata */
	_READ_I32A(md->topic_cnt);
	rd_rkb_dbg(rkb, METADATA, "METADATA", "%i brokers, %i topics",
                   md->broker_cnt, md->topic_cnt);

	if (md->topic_cnt > RD_KAFKAP_TOPICS_MAX)
		_FAIL("TopicMetadata_cnt %"PRId32" > TOPICS_MAX %i",
		      md->topic_cnt, RD_KAFKAP_TOPICS_MAX);

        _MSH_ALLOC(md->topics, md->topic_cnt * sizeof(*md->topics));

	for (i = 0 ; i < md->topic_cnt ; i++) {

		_READ_I16A(md->topics[i].err);
		_READ_STR_MSH(md->topics[i].topic);

		/* PartitionMetadata */
                _READ_I32A(md->topics[i].partition_cnt);
		if (md->topics[i].partition_cnt > RD_KAFKAP_PARTITIONS_MAX)
			_FAIL("TopicMetadata[%i].PartitionMetadata_cnt %i "
			      "> PARTITIONS_MAX %i",
			      i, md->topics[i].partition_cnt,
			      RD_KAFKAP_PARTITIONS_MAX);

                _MSH_ALLOC(md->topics[i].partitions,
                           md->topics[i].partition_cnt *
                           sizeof(*md->topics[i].partitions));

		for (j = 0 ; j < md->topics[i].partition_cnt ; j++) {
			_READ_I16A(md->topics[i].partitions[j].err);
			_READ_I32A(md->topics[i].partitions[j].id);
			_READ_I32A(md->topics[i].partitions[j].leader);

			/* Replicas */
			_READ_I32A(md->topics[i].partitions[j].replica_cnt);
			if (md->topics[i].partitions[j].replica_cnt >
			    RD_KAFKAP_BROKERS_MAX)
				_FAIL("TopicMetadata[%i]."
				      "PartitionMetadata[%i].Replica_cnt "
				      "%i > BROKERS_MAX %i",
				      i, j,
                                      md->topics[i].partitions[j].replica_cnt,
				      RD_KAFKAP_BROKERS_MAX);

                        _MSH_ALLOC(md->topics[i].partitions[j].replicas,
                                   md->topics[i].partitions[j].replica_cnt *
                                   sizeof(*md->topics[i].partitions[j].
                                          replicas));

                        for (k = 0 ;
                             k < md->topics[i].partitions[j].replica_cnt; k++)
				_READ_I32A(md->topics[i].partitions[j].
                                           replicas[k]);

			/* Isrs */
			_READ_I32A(md->topics[i].partitions[j].isr_cnt);
			if (md->topics[i].partitions[j].isr_cnt >
			    RD_KAFKAP_BROKERS_MAX)
				_FAIL("TopicMetadata[%i]."
				      "PartitionMetadata[%i].Isr_cnt "
				      "%i > BROKERS_MAX %i",
				      i, j,
                                      md->topics[i].partitions[j].isr_cnt,
				      RD_KAFKAP_BROKERS_MAX);

                        _MSH_ALLOC(md->topics[i].partitions[j].isrs,
                                   md->topics[i].partitions[j].isr_cnt *
                                   sizeof(*md->topics[i].partitions[j].isrs));
                        for (k = 0 ;
                             k < md->topics[i].partitions[j].isr_cnt; k++)
				_READ_I32A(md->topics[i].partitions[j].
                                           isrs[k]);

		}
	}

        /* Entire Metadata response now parsed without errors:
         * now update our internal state according to the response. */

	/* Update our list of brokers. */
	for (i = 0 ; i < md->broker_cnt ; i++) {
		rd_rkb_dbg(rkb, METADATA, "METADATA",
			   "  Broker #%i/%i: %s:%i NodeId %"PRId32,
			   i, md->broker_cnt,
                           md->brokers[i].host,
                           md->brokers[i].port,
                           md->brokers[i].id);
		rd_kafka_broker_update(rkb->rkb_rk, &md->brokers[i]);
	}

	/* Update partition count and leader for each topic we know about */
	for (i = 0 ; i < md->topic_cnt ; i++) {
                rd_rkb_dbg(rkb, METADATA, "METADATA",
                           "  Topic #%i/%i: %s with %i partitions%s%s",
                           i, md->topic_cnt, md->topics[i].topic,
                           md->topics[i].partition_cnt,
                           md->topics[i].err ? ": " : "",
                           md->topics[i].err ?
                           rd_kafka_err2str(md->topics[i].err) : "");


		if (rko->rko_rkt &&
		    !rd_kafkap_str_cmp_str(rko->rko_rkt->rkt_topic,
                                           md->topics[i].topic))
			req_rkt_seen++;

		rd_kafka_topic_metadata_update(rkb, &md->topics[i]);
	}


	/* Requested topics not seen in metadata? Propogate to topic code. */
	if (rko->rko_rkt) {
		rd_rkb_dbg(rkb, TOPIC, "METADATA",
			   "Requested topic %s %sseen in metadata",
			   rko->rko_rkt->rkt_topic->str,
                           req_rkt_seen ? "" : "not ");
		if (!req_rkt_seen)
			rd_kafka_topic_metadata_none(rko->rko_rkt);
	}


        /* This metadata request was triggered by someone wanting
         * the metadata information back as a reply, so send that reply now.
         * In this case we must not rd_free the metadata memory here,
         * the requestee will do. */
        return md;

err:
<<<<<<< HEAD
        rd_free(md);
=======
        free(msh_buf);
>>>>>>> fd2658a7
        return NULL;
}


static void rd_kafka_broker_metadata_reply (rd_kafka_broker_t *rkb,
					    int err,
					    rd_kafka_buf_t *reply,
					    rd_kafka_buf_t *request,
					    void *opaque) {
        rd_kafka_op_t *rko = opaque;
        struct rd_kafka_metadata *md = NULL;
        rd_kafka_q_t *replyq;

	rd_rkb_dbg(rkb, METADATA, "METADATA",
		   "===== Received metadata from %s =====",
		   rkb->rkb_name);

	/* Avoid metadata updates when we're terminating. */
	if (rd_atomic32_get(&rkb->rkb_rk->rk_terminate))
                err = RD_KAFKA_RESP_ERR__DESTROY;

	if (unlikely(err)) {
		/* FIXME: handle error */
                if (err != RD_KAFKA_RESP_ERR__DESTROY)
                        rd_rkb_log(rkb, LOG_WARNING, "METADATA",
                                   "Metadata request failed: %s",
                                   rd_kafka_err2str(err));
	} else {
		md = rd_kafka_metadata_handle(rkb, rko, reply);
        }

        if (rko->rko_rkt) {
                rd_kafka_topic_wrlock(rko->rko_rkt);
                rko->rko_rkt->rkt_flags &=
                        ~RD_KAFKA_TOPIC_F_LEADER_QUERY;
                rd_kafka_topic_wrunlock(rko->rko_rkt);
        }

        if ((replyq = rko->rko_replyq)) {
                /* Reply to metadata requester, passing on the metadata.
                 * Reuse requesting rko for the reply. */
                rko->rko_err = err;
                rko->rko_replyq = NULL;
                rko->rko_metadata = md;
                rd_kafka_q_enq(replyq, rko);
                /* Drop refcount to queue */
                rd_kafka_q_destroy(replyq);
        } else {
                if (md)
                        rd_free(md);
                rd_kafka_op_destroy(rko);
        }

	rd_kafka_buf_destroy(request);
	if (reply)
		rd_kafka_buf_destroy(reply);
}



static void rd_kafka_broker_metadata_req_op (rd_kafka_broker_t *rkb,
                                             rd_kafka_op_t *rko) {
	char *buf;
	size_t of = 0;
	int32_t arrsize = 0;
	size_t tnamelen = 0;
	rd_kafka_topic_t *rkt;

	rd_rkb_dbg(rkb, METADATA, "METADATA",
		   "Request metadata for %s: %s",
		   rko->rko_rkt ? rko->rko_rkt->rkt_topic->str :
		   (rko->rko_all_topics ? "all topics":"locally known topics"),
                   (char *)rko->rko_reason ? (char *)rko->rko_reason : "");

	/* If called from other thread than the broker's own then post an
	 * op for the broker's thread instead since all transmissions must
	 * be performed by the broker thread. */
	if (!thrd_is_current(rkb->rkb_thread)) { // FIXME
		rd_rkb_dbg(rkb, METADATA, "METADATA",
			"Request metadata: scheduled: not in broker thread");
                rd_kafka_q_enq(&rkb->rkb_ops, rko);
		return;
	}

	/* FIXME: Use iovs and ..next here */

	rd_rkb_dbg(rkb, METADATA, "METADATA",
		   "Requesting metadata for %stopics",
		   rko->rko_all_topics ? "all ": "known ");


	if (!rko->rko_rkt) {
		/* Push the next intervalled metadata refresh forward since
		 * we are performing one now (which might be intervalled). */
		if (rkb->rkb_rk->rk_conf.metadata_refresh_interval_ms >= 0) {
			if (rkb->rkb_metadata_fast_poll_cnt > 0) {
				/* Fast poll after topic loosings its leader */
				rkb->rkb_metadata_fast_poll_cnt--;
				rkb->rkb_ts_metadata_poll = rd_clock() +
					(rkb->rkb_rk->rk_conf.
					 metadata_refresh_fast_interval_ms *
					 1000);
			} else {
				/* According to configured poll interval */
				rkb->rkb_ts_metadata_poll = rd_clock() +
					(rkb->rkb_rk->rk_conf.
					 metadata_refresh_interval_ms * 1000);
			}
		}
	}


	if (rko->rko_rkt || !rko->rko_all_topics) {
		rd_kafka_rdlock(rkb->rkb_rk);

		/* Calculate size to hold all known topics */
		TAILQ_FOREACH(rkt, &rkb->rkb_rk->rk_topics, rkt_link) {
			if (rko->rko_rkt && rko->rko_rkt != rkt)
				continue;

			arrsize++;
			tnamelen += RD_KAFKAP_STR_SIZE(rkt->rkt_topic);
		}
	}

	buf = rd_malloc(sizeof(arrsize) + tnamelen);
	arrsize = htobe32(arrsize);
	memcpy(buf+of, &arrsize, 4);
	of += 4;


	if (rko->rko_rkt || !rko->rko_all_topics) {
		/* Just our locally known topics */

		TAILQ_FOREACH(rkt, &rkb->rkb_rk->rk_topics, rkt_link) {
			int tlen;
			if (rko->rko_rkt && rko->rko_rkt != rkt)
				continue;
			tlen = RD_KAFKAP_STR_SIZE(rkt->rkt_topic);
			memcpy(buf+of, rkt->rkt_topic, tlen);
			of += tlen;
		}
		rd_kafka_rdunlock(rkb->rkb_rk);
	}


	rd_kafka_broker_buf_enq(rkb, RD_KAFKAP_Metadata,
				buf, of,
				RD_KAFKA_OP_F_FREE|RD_KAFKA_OP_F_FLASH,
				rd_kafka_broker_metadata_reply, rko);
}


/**
 * Initiate metadata request
 *
 * all_topics - if true, all topics in cluster will be requested, else only
 *              the ones known locally.
 * only_rkt   - only request this specific topic (optional)
 * replyq     - enqueue reply op on this queue (optional)
 * reason     - metadata request reason
 *
 */
void rd_kafka_broker_metadata_req (rd_kafka_broker_t *rkb,
                                   int all_topics,
                                   rd_kafka_topic_t *only_rkt,
                                   rd_kafka_q_t *replyq,
                                   const char *reason) {
        rd_kafka_op_t *rko;

        rko = rd_kafka_op_new(RD_KAFKA_OP_METADATA_REQ);
        rko->rko_all_topics = all_topics;
        rko->rko_rkt        = only_rkt;
        if (rko->rko_rkt)
                rd_kafka_topic_keep(rko->rko_rkt);

        rko->rko_replyq     = replyq;

        if (RD_IS_CONSTANT(reason))
                rko->rko_reason = (void *)reason;
        else {
                rko->rko_reason = rd_strdup(reason);
                rko->rko_flags |= RD_KAFKA_OP_F_FREE;
        }

        rd_kafka_broker_metadata_req_op(rkb, rko);
}

/**
 * all_topics := if 1: retreive all topics&partitions from the broker
 *               if 0: just retrieve the topics we know about.
 * rkt        := all_topics=0 && only_rkt is set: only ask for specified topic.
 */


/**
 * Returns a random broker (with refcnt increased) in state 'state'.
 * Uses Reservoir sampling.
 *
 * Locks: rd_kafka_rdlock(rk) MUST be held.
 * Locality: any thread
 */
rd_kafka_broker_t *rd_kafka_broker_any (rd_kafka_t *rk, int state) {
	rd_kafka_broker_t *rkb, *good = NULL;
        int cnt = 0;

	TAILQ_FOREACH(rkb, &rk->rk_brokers, rkb_link) {
		rd_kafka_broker_lock(rkb);
		if ((int)rkb->rkb_state == state) {
                        if (cnt < 1 || rd_jitter(0, cnt) < 1) {
                                if (good)
                                        rd_kafka_broker_destroy(good);
                                rd_kafka_broker_keep(rkb);
                                good = rkb;
                        }
                        cnt += 1;
                }
		rd_kafka_broker_unlock(rkb);
	}

        return good;
}


/**
 * Returns a broker in state `state`, preferring the one with matching `broker_id`.
 * Uses Reservoir sampling.
 *
 * Locks: rd_kafka_rdlock(rk) MUST be held.
 * Locality: any thread
 */
rd_kafka_broker_t *rd_kafka_broker_prefer (rd_kafka_t *rk, int32_t broker_id, int state) {
	rd_kafka_broker_t *rkb, *good = NULL;
        int cnt = 0;

	TAILQ_FOREACH(rkb, &rk->rk_brokers, rkb_link) {
		rd_kafka_broker_lock(rkb);
		if ((int)rkb->rkb_state == state) {
                        if (broker_id != -1 && rkb->rkb_nodeid == broker_id) {
                                if (good)
                                        rd_kafka_broker_destroy(good);
                                rd_kafka_broker_keep(rkb);
                                good = rkb;
                                rd_kafka_broker_unlock(rkb);
                                break;
                        }
                        if (cnt < 1 || rd_jitter(0, cnt) < 1) {
                                if (good)
                                        rd_kafka_broker_destroy(good);
                                rd_kafka_broker_keep(rkb);
                                good = rkb;
                        }
                        cnt += 1;
                }
		rd_kafka_broker_unlock(rkb);
	}

        return good;
}


/**
 * Trigger broker metadata query for topic leader.
 * 'rkt' may be NULL to query for all topics.
 */
void rd_kafka_topic_leader_query0 (rd_kafka_t *rk, rd_kafka_topic_t *rkt,
				   int do_rk_lock) {
	rd_kafka_broker_t *rkb;

	if (do_rk_lock)
		rd_kafka_rdlock(rk);
	if (!(rkb = rd_kafka_broker_any(rk, RD_KAFKA_BROKER_STATE_UP))) {
		if (do_rk_lock)
			rd_kafka_rdunlock(rk);
		return; /* No brokers are up */
	}
	if (do_rk_lock)
		rd_kafka_rdunlock(rk);

        if (rkt) {
                rd_kafka_topic_wrlock(rkt);
                /* Avoid multiple leader queries if there is already
                 * an outstanding one waiting for reply. */
                if (rkt->rkt_flags & RD_KAFKA_TOPIC_F_LEADER_QUERY) {
                        rd_kafka_topic_wrunlock(rkt);
                        rd_kafka_broker_destroy(rkb);
                        return;
                }
                rkt->rkt_flags |= RD_KAFKA_TOPIC_F_LEADER_QUERY;
                rd_kafka_topic_wrunlock(rkt);
        }

	rd_kafka_broker_metadata_req(rkb, 0, rkt, NULL, "leader query");

	/* Release refcnt from rd_kafka_broker_any() */
	rd_kafka_broker_destroy(rkb);
}



/**
 * Find a waitresp (rkbuf awaiting response) by the correlation id.
 */
static rd_kafka_buf_t *rd_kafka_waitresp_find (rd_kafka_broker_t *rkb,
					       int32_t corrid) {
	rd_kafka_buf_t *rkbuf;
	rd_ts_t now = rd_clock();

	rd_kafka_assert(rkb->rkb_rk, thrd_is_current(rkb->rkb_thread));

	TAILQ_FOREACH(rkbuf, &rkb->rkb_waitresps.rkbq_bufs, rkbuf_link)
		if (rkbuf->rkbuf_corrid == corrid) {
			/* Convert ts_sent to RTT */
			rkbuf->rkbuf_ts_sent = now - rkbuf->rkbuf_ts_sent;
			rd_kafka_avg_add(&rkb->rkb_avg_rtt,
					 rkbuf->rkbuf_ts_sent);

			rd_kafka_bufq_deq(&rkb->rkb_waitresps, rkbuf);
			return rkbuf;
		}
	return NULL;
}




/**
 * Map a response message to a request.
 */
static int rd_kafka_req_response (rd_kafka_broker_t *rkb,
				  rd_kafka_buf_t *rkbuf) {
	rd_kafka_buf_t *req;

	rd_kafka_assert(rkb->rkb_rk, thrd_is_current(rkb->rkb_thread));


	/* Find corresponding request message by correlation id */
	if (unlikely(!(req =
		       rd_kafka_waitresp_find(rkb,
					      rkbuf->rkbuf_reshdr.CorrId)))) {
		/* unknown response. probably due to request timeout */
                rd_atomic64_add(&rkb->rkb_c.rx_corrid_err, 1);
		rd_rkb_dbg(rkb, BROKER, "RESPONSE",
			   "Response for unknown CorrId %"PRId32" (timed out?)",
			   rkbuf->rkbuf_reshdr.CorrId);
                rd_kafka_buf_destroy(rkbuf);
                return -1;
	}

	rd_rkb_dbg(rkb, PROTOCOL, "RECV",
		   "Received %sResponse (v%hd, %"PRIdsz" bytes, CorrId %"PRId32
		   ", rtt %.2fms)",
		   rd_kafka_ApiKey2str(be16toh(req->rkbuf_reqhdr.ApiKey)),
                   be16toh(req->rkbuf_reqhdr.ApiVersion),
		   rkbuf->rkbuf_len, rkbuf->rkbuf_reshdr.CorrId,
		   (float)req->rkbuf_ts_sent / 1000.0f);

	/* Call callback. Ownership of 'rkbuf' is delegated to callback. */
	req->rkbuf_cb(rkb, 0, rkbuf, req, req->rkbuf_opaque);

	return 0;
}


/**
 * Rebuilds 'src' into 'dst' starting at byte offset 'of'.
 */
static void rd_kafka_msghdr_rebuild (struct msghdr *dst, size_t dst_len,
				     struct msghdr *src,
				     off_t of) {
	int i;
	size_t len = 0;
	void *iov = dst->msg_iov;
	*dst = *src;
	dst->msg_iov = iov;
	dst->msg_iovlen = 0;

	for (i = 0 ; i < (int)src->msg_iovlen ; i++) {
		off_t vof = of - len;

		if (0)
			printf(" #%i/%"PRIdsz" and %"PRIdsz": of %jd, len %"PRIdsz", "
			       "vof %jd: iov %"PRIdsz"\n",
			       i,
			       (size_t)src->msg_iovlen,
			       (size_t)dst->msg_iovlen,
			       (intmax_t)of, len, (intmax_t)vof,
			       src->msg_iov[i].iov_len);
		if (vof < 0)
			vof = 0;

		if ((size_t)vof < src->msg_iov[i].iov_len) {
			rd_kafka_assert(NULL, (size_t)dst->msg_iovlen < dst_len);
			dst->msg_iov[dst->msg_iovlen].iov_base =
				(char *)src->msg_iov[i].iov_base + vof;
			dst->msg_iov[dst->msg_iovlen].iov_len =
				src->msg_iov[i].iov_len - vof;
			dst->msg_iovlen++;
		}

		len += src->msg_iov[i].iov_len;
	}
}



static int rd_kafka_recv (rd_kafka_broker_t *rkb) {
	rd_kafka_buf_t *rkbuf;
	ssize_t r;
	struct msghdr msg;
	char errstr[512];
	rd_kafka_resp_err_t err_code = 0;

	/**
	 * The receive buffers are split up in two parts:
	 *   - the first part is mainly for reading the first 4 bytes
	 *     where the remaining length is coded.
	 *     But for short packets we want to avoid a second recv() call
	 *     so the first buffer should be large enough for common short
	 *     packets.
	 *     This is iov[0] and iov[1].
	 *
	 *   - the second part is mainly for data response, this buffer
	 *     must be contigious and will be provided to the application
	 *     as is (Fetch response).
	 *     This is iov[2].
	 *
	 *   It is impossible to estimate the correct size of the first
	 *   buffer, so we make it big enough to probably fit all kinds of
	 *   non-data responses so we dont have to allocate a second buffer
	 *   for such responses. And we make it small enough that a copy
	 *   to the second buffer isn't too costly in case we receive a
	 *   real data packet.
	 *
	 * Minimum packet sizes per response type:
	 *   Metadata: 4+4+2+host+4+4+2+2+topic+2+4+4+4+4+4+4.. =~ 48
	 *   Produce:  4+2+topic+4+4+2+8.. =~ 24
	 *   Fetch:    4+2+topic+4+4+2+8+8+4.. =~ 36
	 *   Offset:   4+2+topic+4+4+2+4+8.. =~ 28
	 *   ...
	 *
	 * Plus 4 + 4 for Size and CorrId.
	 *
	 * First buffer size should thus be: 96 bytes
	 */
	/* FIXME: skip the above, just go for the header. */
	if (!(rkbuf = rkb->rkb_recv_buf)) {
		/* No receive in progress: new message. */

		rkbuf = rd_kafka_buf_new(0, 0);

		rkbuf->rkbuf_iov[0].iov_base = (void *)&rkbuf->rkbuf_reshdr;
		rkbuf->rkbuf_iov[0].iov_len = sizeof(rkbuf->rkbuf_reshdr);

		rkbuf->rkbuf_msg.msg_iov = rkbuf->rkbuf_iov;
		rkbuf->rkbuf_msg.msg_iovlen = 1;

		msg = rkbuf->rkbuf_msg;

		rkb->rkb_recv_buf = rkbuf;

	} else {
		/* Receive in progress: adjust the msg to allow more data. */
		msg.msg_iov = rd_alloca(sizeof(struct iovec) *
				     rkbuf->rkbuf_iovcnt);
		
		rd_kafka_msghdr_rebuild(&msg, rkbuf->rkbuf_msg.msg_iovlen,
					&rkbuf->rkbuf_msg,
					rkbuf->rkbuf_of);
	}

	rd_kafka_assert(rkb->rkb_rk, rd_kafka_msghdr_size(&msg) > 0);

	r = rd_kafka_transport_recvmsg(rkb->rkb_transport, &msg, errstr, sizeof(errstr));
	if (r == 0)
		return 0; /* EAGAIN */
	else if (r == -1) {
		err_code = RD_KAFKA_RESP_ERR__TRANSPORT;
		rd_atomic64_add(&rkb->rkb_c.rx_err, 1);
		goto err;
	}

	rkbuf->rkbuf_of += r;

	if (rkbuf->rkbuf_len == 0) {
		/* Packet length not known yet. */

		if (unlikely(rkbuf->rkbuf_of < sizeof(rkbuf->rkbuf_reshdr))) {
			/* Need response header for packet length and corrid.
			 * Wait for more data. */ 
			return 0;
		}

		rkbuf->rkbuf_len = be32toh(rkbuf->rkbuf_reshdr.Size);
		rkbuf->rkbuf_reshdr.CorrId = be32toh(rkbuf->rkbuf_reshdr.CorrId);

		/* Make sure message size is within tolerable limits. */
		if (rkbuf->rkbuf_len < 4/*CorrId*/ ||
		    rkbuf->rkbuf_len > (size_t)rkb->rkb_rk->rk_conf.recv_max_msg_size) {
			rd_snprintf(errstr, sizeof(errstr),
				 "Invalid message size %"PRIdsz" (0..%i): "
				 "increase receive.message.max.bytes",
				 rkbuf->rkbuf_len-4,
				 rkb->rkb_rk->rk_conf.recv_max_msg_size);
			rd_atomic64_add(&rkb->rkb_c.rx_err, 1);
			err_code = RD_KAFKA_RESP_ERR__BAD_MSG;

			goto err;
		}

		rkbuf->rkbuf_len -= 4; /*CorrId*/

		if (rkbuf->rkbuf_len > 0) {
			/* Allocate another buffer that fits all data (short of
			 * the common response header). We want all
			 * data to be in contigious memory. */

			rkbuf->rkbuf_buf2 = rd_malloc(rkbuf->rkbuf_len);
			rd_kafka_assert(rkb->rkb_rk,
                                        rkbuf->rkbuf_msg.msg_iovlen == 1);
			rkbuf->rkbuf_iov[1].iov_base = rkbuf->rkbuf_buf2;
			rkbuf->rkbuf_iov[1].iov_len = rkbuf->rkbuf_len;
			rkbuf->rkbuf_msg.msg_iovlen = 2;
		}
	}

	if (rkbuf->rkbuf_of == rkbuf->rkbuf_len + sizeof(rkbuf->rkbuf_reshdr)) {
		/* Message is complete, pass it on to the original requester. */
		rkb->rkb_recv_buf = NULL;
		(void)rd_atomic64_add(&rkb->rkb_c.rx, 1);
		(void)rd_atomic64_add(&rkb->rkb_c.rx_bytes, rkbuf->rkbuf_of);
		rd_kafka_req_response(rkb, rkbuf);
	}

	return 1;

err:
	rd_kafka_broker_fail(rkb, err_code, "Receive failed: %s", errstr);
	return -1;
}


/**
 * Linux version of socket_cb providing racefree CLOEXEC.
 */
int rd_kafka_socket_cb_linux (int domain, int type, int protocol,
                              void *opaque) {
#ifdef SOCK_CLOEXEC
        return socket(domain, type | SOCK_CLOEXEC, protocol);
#else
        return rd_kafka_socket_cb_generic(domain, type, protocol, opaque);
#endif
}

/**
 * Fallback version of socket_cb NOT providing racefree CLOEXEC,
 * but setting CLOEXEC after socket creation (if FD_CLOEXEC is defined).
 */
int rd_kafka_socket_cb_generic (int domain, int type, int protocol,
                                void *opaque) {
        int s;
        int on = 1;
        s = socket(domain, type, protocol);
        if (s == -1)
                return -1;
#ifdef FD_CLOEXEC
        fcntl(s, F_SETFD, FD_CLOEXEC, &on);
#endif
        return s;
}


static int rd_kafka_broker_connect(rd_kafka_broker_t *rkb) {
	rd_sockaddr_inx_t *sinx;
	char errstr[512];

	rd_rkb_dbg(rkb, BROKER, "CONNECT",
		"broker in state %s connecting",
		rd_kafka_broker_state_names[rkb->rkb_state]);

	if (rd_kafka_broker_resolve(rkb) == -1)
		return -1;

	sinx = rd_sockaddr_list_next(rkb->rkb_rsal);

	rd_kafka_assert(rkb->rkb_rk, !rkb->rkb_transport);

	if (!(rkb->rkb_transport = rd_kafka_transport_connect(rkb, sinx,
		errstr, sizeof(errstr)))) {
		/* Avoid duplicate log messages */
		if (rkb->rkb_err.err == errno)
			rd_kafka_broker_fail(rkb, RD_KAFKA_RESP_ERR__FAIL, NULL);
		else
			rd_kafka_broker_fail(rkb, RD_KAFKA_RESP_ERR__TRANSPORT, "%s", errstr);
		return -1;
	}
	

	rd_kafka_broker_lock(rkb);
	rd_kafka_broker_set_state(rkb, RD_KAFKA_BROKER_STATE_UP);
	rkb->rkb_err.err = 0;
	rd_kafka_broker_unlock(rkb);

	rd_kafka_transport_poll_set(rkb->rkb_transport, POLLIN);

	/* Request metadata (async) */
        rd_kafka_broker_metadata_req(rkb,
                                     rkb->rkb_rk->rk_conf.
                                     metadata_refresh_sparse ?
                                     0 /* known topics */ : 1 /* all topics */,
                                     NULL, NULL, "connected");

	return 0;
}



/**
 * Send queued messages to broker
 *
 * Locality: io thread
 */
static int rd_kafka_send (rd_kafka_broker_t *rkb) {
	rd_kafka_buf_t *rkbuf;
	unsigned int cnt = 0;

	rd_kafka_assert(rkb->rkb_rk, thrd_is_current(rkb->rkb_thread));

	while (rkb->rkb_state == RD_KAFKA_BROKER_STATE_UP &&
	       (rkbuf = TAILQ_FIRST(&rkb->rkb_outbufs.rkbq_bufs))) {
		ssize_t r;
		struct msghdr *msg = &rkbuf->rkbuf_msg;
		struct msghdr msg2;
		struct iovec iov[IOV_MAX];

		if (rkbuf->rkbuf_of != 0) {
			/* If message has been partially sent we need
			 * to construct a new msg+iovec skipping the
			 * sent bytes. */
			msg2.msg_iov = iov;
			rd_kafka_msghdr_rebuild(&msg2, IOV_MAX,
						&rkbuf->rkbuf_msg,
						rkbuf->rkbuf_of);
			msg = &msg2;
		}

		if (0)
			rd_rkb_dbg(rkb, BROKER, "SEND",
				   "Send buf corrid %"PRId32" at "
				   "offset %"PRIdsz"/%"PRIdsz"",
				   rkbuf->rkbuf_corrid,
				   rkbuf->rkbuf_of, rkbuf->rkbuf_len);

		if ((r = rd_kafka_broker_send(rkb, msg)) == -1) {
			/* FIXME: */
			return -1;
		}

		rkbuf->rkbuf_of += r;

		/* Partial send? Continue next time. */
		if (rkbuf->rkbuf_of < rkbuf->rkbuf_len) {
			return 0;
		}

		rd_rkb_dbg(rkb, PROTOCOL, "SEND",
			   "Sent %sRequest (v%hd, %"PRIdsz" bytes, CorrId %"PRId32")",
			   rd_kafka_ApiKey2str(be16toh(rkbuf->rkbuf_reqhdr.
						     ApiKey)),
                           be16toh(rkbuf->rkbuf_reqhdr.ApiVersion),
			   rkbuf->rkbuf_len, rkbuf->rkbuf_corrid);

		/* Entire buffer sent, unlink from outbuf */
		rd_kafka_bufq_deq(&rkb->rkb_outbufs, rkbuf);
                (void)rd_atomic32_sub(&rkb->rkb_outbuf_msgcnt,
                                    rd_atomic32_get(&rkbuf->rkbuf_msgq.rkmq_msg_cnt));

		/* Store time for RTT calculation */
		rkbuf->rkbuf_ts_sent = rd_clock();

		/* Put buffer on response wait list unless we are not
		 * expecting a response (required_acks=0). */
		if (!(rkbuf->rkbuf_flags & RD_KAFKA_OP_F_NO_RESPONSE))
			rd_kafka_bufq_enq(&rkb->rkb_waitresps, rkbuf);
		else /* Call buffer callback for delivery report. */
			rkbuf->rkbuf_cb(rkb, 0, NULL, rkbuf,
					rkbuf->rkbuf_opaque);

		cnt++;
	}

	return cnt;
}


/**
 * Add 'rkbuf' to broker 'rkb's retry queue.
 */
static void rd_kafka_broker_buf_retry (rd_kafka_broker_t *rkb,
				       rd_kafka_buf_t *rkbuf) {
	
	rd_kafka_assert(rkb->rkb_rk, thrd_is_current(rkb->rkb_thread));

	rd_atomic64_add(&rkb->rkb_c.tx_retries, 1);

	rkbuf->rkbuf_ts_retry = rd_clock() +
		(rkb->rkb_rk->rk_conf.retry_backoff_ms * 1000);
	/* Reset send offset */
	rkbuf->rkbuf_of = 0;

	rd_kafka_bufq_enq(&rkb->rkb_retrybufs, rkbuf);
}


/**
 * Move buffers that have expired their retry backoff time from the 
 * retry queue to the outbuf.
 */
static void rd_kafka_broker_retry_bufs_move (rd_kafka_broker_t *rkb) {
	rd_ts_t now = rd_clock();
	rd_kafka_buf_t *rkbuf;

	while ((rkbuf = TAILQ_FIRST(&rkb->rkb_retrybufs.rkbq_bufs))) {
		if (rkbuf->rkbuf_ts_retry > now)
			break;

		rd_kafka_bufq_deq(&rkb->rkb_retrybufs, rkbuf);

		rd_kafka_broker_buf_enq0(rkb, rkbuf, 0/*tail*/);
	}
}


/**
 * Propagate delivery report for entire message queue.
 */
void rd_kafka_dr_msgq (rd_kafka_topic_t *rkt,
		       rd_kafka_msgq_t *rkmq, rd_kafka_resp_err_t err) {
        rd_kafka_t *rk = rkt->rkt_rk;

	if (unlikely(rd_kafka_msgq_len(rkmq) == 0))
	    return;

        if ((rk->rk_conf.dr_cb || rk->rk_conf.dr_msg_cb) &&
	    (!rk->rk_conf.dr_err_only || err)) {
		/* Pass all messages to application thread in one op. */
		rd_kafka_op_t *rko;

		rko = rd_kafka_op_new(RD_KAFKA_OP_DR);
		rko->rko_err = err;
                rd_kafka_topic_keep(rkt);
                rko->rko_rkt = rkt;

		/* Move all messages to op's msgq */
		rd_kafka_msgq_move(&rko->rko_msgq, rkmq);

		rd_kafka_op_reply2(rk, rko);

	} else {
		/* No delivery report callback, destroy the messages
		 * right away. */
		rd_kafka_msgq_purge(rk, rkmq);
	}
}



/**
 * Parses a Produce reply.
 * Returns 0 on success or an error code on failure.
 */
static rd_kafka_resp_err_t
rd_kafka_produce_reply_handle (rd_kafka_broker_t *rkb, rd_kafka_buf_t *rkbuf,
                               int64_t *offsetp) {
	size_t of = 0;
	int32_t TopicArrayCnt;
	rd_kafkap_str_t *topic;
	int32_t PartitionArrayCnt;
#pragma pack(push, 1)
	struct {
		int32_t Partition;
		int16_t ErrorCode;
		int64_t Offset;
	} RD_PACKED *hdr;
#pragma pack(pop)
        const int log_decode_errors = 1;

	_READ_I32(&TopicArrayCnt);
	if (TopicArrayCnt != 1)
		goto err;

	/* Since we only produce to one single topic+partition in each
	 * request we assume that the reply only contains one topic+partition
	 * and that it is the same that we requested.
	 * If not the broker is buggy. */
	_READ_STR(topic);
	_READ_I32(&PartitionArrayCnt);

	if (PartitionArrayCnt != 1)
		goto err;

	_READ_REF(hdr, sizeof(*hdr));

        *offsetp = be64toh(hdr->Offset);

	return be16toh(hdr->ErrorCode);

err:
	return RD_KAFKA_RESP_ERR__BAD_MSG;
}


/**
 * Locality: io thread
 */
static void rd_kafka_produce_msgset_reply (rd_kafka_broker_t *rkb,
					   rd_kafka_resp_err_t err,
					   rd_kafka_buf_t *reply,
					   rd_kafka_buf_t *request,
					   void *opaque) {
	rd_kafka_toppar_t *rktp = opaque;
        int64_t offset = -1;

	rd_rkb_dbg(rkb, MSG, "MSGSET",
		   "MessageSet with %i message(s) %sdelivered",
		   rd_atomic32_get(&request->rkbuf_msgq.rkmq_msg_cnt),
		   err ? "not ": "");

	/* Parse Produce reply (unless the request errored) */
	if (!err && reply)
		err = rd_kafka_produce_reply_handle(rkb, reply, &offset);


	if (err) {
		rd_rkb_dbg(rkb, MSG, "MSGSET", "MessageSet with %i message(s) "
			   "encountered error: %s",
			   rd_atomic32_get(&request->rkbuf_msgq.rkmq_msg_cnt),
			   rd_kafka_err2str(err));

		switch (err)
		{
		case RD_KAFKA_RESP_ERR__DESTROY:
		case RD_KAFKA_RESP_ERR_INVALID_MSG:
		case RD_KAFKA_RESP_ERR_INVALID_MSG_SIZE:
		case RD_KAFKA_RESP_ERR_MSG_SIZE_TOO_LARGE:
			/* Fatal errors: no message transmission retries */
			break;

		case RD_KAFKA_RESP_ERR_REQUEST_TIMED_OUT:
                case RD_KAFKA_RESP_ERR__MSG_TIMED_OUT:
			/* Try again */
			if (++request->rkbuf_retries <
			    rkb->rkb_rk->rk_conf.max_retries) {

				if (reply)
					rd_kafka_buf_destroy(reply);

				rd_kafka_broker_buf_retry(rkb, request);
				return;
			}
			break;

		case RD_KAFKA_RESP_ERR_UNKNOWN_TOPIC_OR_PART:
		case RD_KAFKA_RESP_ERR_LEADER_NOT_AVAILABLE:
		case RD_KAFKA_RESP_ERR_NOT_LEADER_FOR_PARTITION:
		case RD_KAFKA_RESP_ERR_BROKER_NOT_AVAILABLE:
		case RD_KAFKA_RESP_ERR_REPLICA_NOT_AVAILABLE:
		case RD_KAFKA_RESP_ERR__TRANSPORT:
		default:
			/* Request metadata information update */
			rkb->rkb_metadata_fast_poll_cnt =
				rkb->rkb_rk->rk_conf.metadata_refresh_fast_cnt;
			rd_kafka_topic_leader_query(rkb->rkb_rk,
						    rktp->rktp_rkt);

			/* FIXME: Should message retries be incremented? */

			/* Move messages (in the rkbuf) back to the partition's
			 * queue head. They will be resent when a new leader
			 * is delegated. */
			rd_kafka_toppar_insert_msgq(rktp, &request->rkbuf_msgq);
			goto done;
		}

		/* FALLTHRU */
	}

        /* Propagate assigned offset back to app. */
        if (likely(offset != -1)) {
                rd_kafka_msg_t *rkm;
                if (rktp->rktp_rkt->rkt_conf.produce_offset_report) {
                        /* produce.offset.report: each message */
                        TAILQ_FOREACH(rkm, &request->rkbuf_msgq.rkmq_msgs,
                                      rkm_link)
                                rkm->rkm_offset = offset++;
                } else {
                        /* Last message in each batch */
                        rkm = TAILQ_LAST(&request->rkbuf_msgq.rkmq_msgs,
                                         rd_kafka_msg_head_s);
                        rkm->rkm_offset = offset +
                                rd_atomic32_get(&request->rkbuf_msgq.
                                                rkmq_msg_cnt);
                }
        }

	/* Enqueue messages for delivery report */
        rd_kafka_dr_msgq(rktp->rktp_rkt, &request->rkbuf_msgq, err);

done:
	rd_kafka_toppar_destroy(rktp); /* from produce_toppar() */

	rd_kafka_buf_destroy(request);
	if (reply)
		rd_kafka_buf_destroy(reply);
}


/**
 * Produce messages from 'rktp's queue.
 */
static int rd_kafka_broker_produce_toppar (rd_kafka_broker_t *rkb,
					   rd_kafka_toppar_t *rktp) {
	int cnt;
	rd_kafka_msg_t *rkm;
	int msgcnt;
	rd_kafka_buf_t *rkbuf;
	rd_kafka_topic_t *rkt = rktp->rktp_rkt;
	struct {
#pragma pack(push, 1)
		struct {
			int16_t RequiredAcks;
			int32_t Timeout;
			int32_t TopicArrayCnt;
		} RD_PACKED part1;
		/* TopicName is inserted here */
		struct {
			int32_t PartitionArrayCnt;
			int32_t Partition;
			int32_t MessageSetSize;
		} RD_PACKED part2;
#pragma pack(pop)
		/* MessageSet headers follows */
	} *prodhdr;
	/* Both MessageSet and Message headers combined: */
	struct {
#pragma pack(push, 1)
		struct {
			int64_t Offset;
			int32_t MessageSize;
			uint32_t Crc;
			int8_t  MagicByte;
			int8_t  Attributes;
		} RD_PACKED part3;
		struct {
			int32_t Value_len;
		} RD_PACKED part4;
#pragma pack(pop)
	} *msghdr;
	int iovcnt;
	int iov_firstmsg;

	/* iovs:
	 *  1 * RequiredAcks + Timeout (part1)
	 *  1 * Topic
	 *  1 * Partition + MessageSetSize (part2)
	 *  msgcnt * messagehdr (part3)
	 *  msgcnt * key
	 *  msgcnt * Value_len (part4)
	 *  msgcnt * messagepayload
	 * = 3 + (4 * msgcnt)
	 *
	 * We are bound both by configuration and IOV_MAX
	 */

	if (rd_atomic32_get(&rktp->rktp_xmit_msgq.rkmq_msg_cnt) > 0)
		rd_kafka_assert(rkb->rkb_rk,
                                TAILQ_FIRST(&rktp->rktp_xmit_msgq.rkmq_msgs));
	msgcnt = RD_MIN(rd_atomic32_get(&rktp->rktp_xmit_msgq.rkmq_msg_cnt),
			rkb->rkb_rk->rk_conf.batch_num_messages);
	rd_kafka_assert(rkb->rkb_rk, msgcnt > 0);
	iovcnt = 3 + (4 * msgcnt);

	if (iovcnt > RD_KAFKA_PAYLOAD_IOV_MAX) {
		iovcnt = RD_KAFKA_PAYLOAD_IOV_MAX;
		msgcnt = ((iovcnt / 4) - 3);
	}

	if (0)
		rd_rkb_dbg(rkb, MSG, "PRODUCE",
			   "Serve %i/%i messages (%i iovecs) "
			   "for %.*s [%"PRId32"] (%"PRIu64" bytes)",
			   msgcnt, rd_atomic32_get(&rktp->rktp_msgq.rkmq_msg_cnt),
			   iovcnt,
			   RD_KAFKAP_STR_PR(rkt->rkt_topic),
			   rktp->rktp_partition,
			   rd_atomic64_get(&rktp->rktp_msgq.rkmq_msg_bytes));


	/* Allocate iovecs to hold all headers and messages,
	 * and allocate auxilliery space for the headers. */
	rkbuf = rd_kafka_buf_new(iovcnt,
				 sizeof(*prodhdr) +
				 (sizeof(*msghdr) * msgcnt));
	prodhdr = (void *)rkbuf->rkbuf_buf;
	msghdr = (void *)(prodhdr+1);

	/* Insert first part of Produce header */
	prodhdr->part1.RequiredAcks  = htobe16(rkt->rkt_conf.required_acks);
	prodhdr->part1.Timeout       = htobe32(rkt->rkt_conf.request_timeout_ms);
	prodhdr->part1.TopicArrayCnt = htobe32(1);
	rd_kafka_buf_push(rkbuf, &prodhdr->part1, sizeof(prodhdr->part1));

	/* Insert topic */
	rd_kafka_buf_push(rkbuf, rkt->rkt_topic,
			  RD_KAFKAP_STR_SIZE(rkt->rkt_topic));

	/* Insert second part of Produce header */
	prodhdr->part2.PartitionArrayCnt = htobe32(1);
	prodhdr->part2.Partition = htobe32(rktp->rktp_partition);
	/* Will be finalized later*/
	prodhdr->part2.MessageSetSize = 0;

	rd_kafka_buf_push(rkbuf, &prodhdr->part2, sizeof(prodhdr->part2));

	iov_firstmsg = rkbuf->rkbuf_msg.msg_iovlen;

	while (msgcnt > 0 &&
	       (rkm = TAILQ_FIRST(&rktp->rktp_xmit_msgq.rkmq_msgs))) {

		if (prodhdr->part2.MessageSetSize + rkm->rkm_len >
		    (size_t)rkb->rkb_rk->rk_conf.max_msg_size) {
			rd_rkb_dbg(rkb, MSG, "PRODUCE",
				   "No more space in current message "
				   "(%i messages)",
				   rd_atomic32_get(&rkbuf->rkbuf_msgq.rkmq_msg_cnt));
			/* Not enough remaining size. */
			break;
		}

		rd_kafka_msgq_deq(&rktp->rktp_xmit_msgq, rkm, 1);

		rd_kafka_msgq_enq(&rkbuf->rkbuf_msgq, rkm);

		msgcnt--;

		/* Message header */
		msghdr->part3.Offset = 0;
		msghdr->part3.MessageSize = 
			(sizeof(msghdr->part3) -
			 sizeof(msghdr->part3.Offset) -
			 sizeof(msghdr->part3.MessageSize)) +
			RD_KAFKAP_BYTES_SIZE(rkm->rkm_key) +
			sizeof(msghdr->part4) +
			rkm->rkm_len;
		prodhdr->part2.MessageSetSize +=
			sizeof(msghdr->part3.Offset) +
			sizeof(msghdr->part3.MessageSize) +
			msghdr->part3.MessageSize;
		msghdr->part3.MessageSize =
			htobe32(msghdr->part3.MessageSize);


		msghdr->part3.Crc = rd_crc32_init();
		msghdr->part3.MagicByte = 0;  /* FIXME: what? */
		msghdr->part3.Attributes = 0; /* No compression */

		msghdr->part3.Crc =
			rd_crc32_update(msghdr->part3.Crc,
                                        (void *)&msghdr->part3.MagicByte,
                                        sizeof(msghdr->part3.MagicByte) +
                                        sizeof(msghdr->part3.Attributes));

		/* Message header */
		rd_kafka_buf_push(rkbuf, &msghdr->part3, sizeof(msghdr->part3));


		/* Key */
		msghdr->part3.Crc =
			rd_crc32_update(msghdr->part3.Crc,
					(void *)rkm->rkm_key,
                                        RD_KAFKAP_BYTES_SIZE(rkm->rkm_key));

		rd_kafka_buf_push(rkbuf, rkm->rkm_key,
				  RD_KAFKAP_BYTES_SIZE(rkm->rkm_key));


		/* Value(payload) length */
		msghdr->part4.Value_len = htobe32(rkm->rkm_payload ?
						  (int)rkm->rkm_len :
						  RD_KAFKAP_BYTES_LEN_NULL);
		msghdr->part3.Crc =
			rd_crc32_update(msghdr->part3.Crc,
					(void *)&msghdr->part4.Value_len,
					sizeof(msghdr->part4.Value_len));

		rd_kafka_buf_push(rkbuf, &msghdr->part4, sizeof(msghdr->part4));

		/* Payload */
		if (rkm->rkm_payload) {
			msghdr->part3.Crc =
				rd_crc32_update(msghdr->part3.Crc,
                                                rkm->rkm_payload, rkm->rkm_len);
			rd_kafka_buf_push(rkbuf, rkm->rkm_payload, rkm->rkm_len);
		}

		/* Finalize Crc */
		msghdr->part3.Crc = htobe32(rd_crc32_finalize(msghdr->part3.Crc));
		msghdr++;
	}

	/* No messages added, bail out early. */
	if (unlikely(rd_atomic32_get(&rkbuf->rkbuf_msgq.rkmq_msg_cnt) == 0)) {
		rd_kafka_buf_destroy(rkbuf);
		return -1;
	}

	/* Compress the messages */
	if (rkb->rkb_rk->rk_conf.compression_codec) {
		int    siovlen = 1;
		size_t coutlen = 0;
		int r;
#pragma pack(push, 1)
		struct {
			int64_t Offset;
			int32_t MessageSize;
			uint32_t Crc;
			int8_t  MagicByte;
			int8_t  Attributes;
			int32_t Key_len; /* -1 */
			int32_t Value_len;
		} RD_PACKED *msghdr2 = NULL;
#pragma pack(pop)
		int32_t ctotlen;
		struct snappy_env senv;
		struct iovec siov;
#if WITH_ZLIB
		z_stream strm;
		int i;
#endif

		switch (rkb->rkb_rk->rk_conf.compression_codec) {
		case RD_KAFKA_COMPRESSION_NONE:
			abort(); /* unreachable */
			break;

#if WITH_ZLIB
		case RD_KAFKA_COMPRESSION_GZIP:
			/* Initialize gzip compression */
			memset(&strm, 0, sizeof(strm));
			r = deflateInit2(&strm, Z_DEFAULT_COMPRESSION,
					 Z_DEFLATED, 15+16,
					 8, Z_DEFAULT_STRATEGY);
			if (r != Z_OK) {
				rd_rkb_log(rkb, LOG_ERR, "GZIP",
					   "Failed to initialize gzip for "
					   "compressing %"PRId32" bytes in "
					   "topic %.*s [%"PRId32"]: %s (%i): "
					   "sending uncompressed",
					   prodhdr->part2.MessageSetSize,
					   RD_KAFKAP_STR_PR(rktp->rktp_rkt->
							    rkt_topic),
					   rktp->rktp_partition,
					   strm.msg ? : "", r);
				goto do_send;
			}

			/* Calculate maximum compressed size and
			 * allocate an output buffer accordingly, being
			 * prefixed with the Message header. */
			siov.iov_len = deflateBound(&strm,
						    prodhdr->part2.
						    MessageSetSize);
			msghdr2 = rd_malloc(sizeof(*msghdr2) + siov.iov_len);
			siov.iov_base = (void *)(msghdr2+1);

			strm.next_out = (void *)siov.iov_base;
			strm.avail_out = siov.iov_len;

			/* Iterate through each message and compress it. */
			for (i = iov_firstmsg ;
			     i < (int)rkbuf->rkbuf_msg.msg_iovlen ; i++) {

				if (rkbuf->rkbuf_msg.msg_iov[i].iov_len == 0)
					continue;

				strm.next_in = (void *)rkbuf->rkbuf_msg.
					msg_iov[i].iov_base;
				strm.avail_in = rkbuf->rkbuf_msg.
					msg_iov[i].iov_len;

				/* Compress message */
				if ((r = deflate(&strm, Z_NO_FLUSH) != Z_OK)) {
					rd_rkb_log(rkb, LOG_ERR, "GZIP",
						   "Failed to gzip-compress "
						   "%"PRIdsz" bytes for "
						   "topic %.*s [%"PRId32"]: "
						   "%s (%i): "
						   "sending uncompressed",
						   rkbuf->rkbuf_msg.msg_iov[i].
						   iov_len,
						   RD_KAFKAP_STR_PR(rktp->
								    rktp_rkt->
								    rkt_topic),
						   rktp->rktp_partition,
						   strm.msg ? : "", r);
					deflateEnd(&strm);
					rd_free(msghdr2);
					goto do_send;
				}

				rd_kafka_assert(rkb->rkb_rk,
                                                strm.avail_in == 0);
			}

			/* Finish the compression */
			if ((r = deflate(&strm, Z_FINISH)) != Z_STREAM_END) {
				rd_rkb_log(rkb, LOG_ERR, "GZIP",
					   "Failed to finish gzip compression "
					   " of %"PRId32" bytes for "
					   "topic %.*s [%"PRId32"]: "
					   "%s (%i): "
					   "sending uncompressed",
					   prodhdr->part2.MessageSetSize,
					   RD_KAFKAP_STR_PR(rktp->rktp_rkt->
							    rkt_topic),
					   rktp->rktp_partition,
					   strm.msg ? : "", r);
				deflateEnd(&strm);
				rd_free(msghdr2);
				goto do_send;
			}

			coutlen = strm.total_out;

			/* Deinitialize compression */
			deflateEnd(&strm);
			break;
#endif

		case RD_KAFKA_COMPRESSION_SNAPPY:
			/* Initialize snappy compression environment */
			snappy_init_env_sg(&senv, 1/*iov enable*/);

			/* Calculate maximum compressed size and
			 * allocate an output buffer accordingly, being
			 * prefixed with the Message header. */
			siov.iov_len =
				snappy_max_compressed_length(prodhdr->part2.
							     MessageSetSize);
			msghdr2 = rd_malloc(sizeof(*msghdr2) + siov.iov_len);
			siov.iov_base = (void *)(msghdr2+1);

			/* Compress each message */
			if ((r = snappy_compress_iov(&senv,
						     &rkbuf->
						     rkbuf_iov[iov_firstmsg],
						     rkbuf->rkbuf_msg.
						     msg_iovlen -
						     iov_firstmsg,
						     prodhdr->part2.
						     MessageSetSize,
						     &siov, &siovlen,
						     &coutlen)) != 0) {
				rd_rkb_log(rkb, LOG_ERR, "SNAPPY",
					   "Failed to snappy-compress "
					   "%"PRId32" bytes for "
					   "topic %.*s [%"PRId32"]: %s: "
					   "sending uncompressed",
					   prodhdr->part2.MessageSetSize,
					   RD_KAFKAP_STR_PR(rktp->rktp_rkt->
							    rkt_topic),
					   rktp->rktp_partition,
					   rd_strerror(-r));
				rd_free(msghdr2);
				goto do_send;
			}

			/* rd_free snappy environment */
			snappy_free_env(&senv);
			break;

		default:
			rd_kafka_assert(rkb->rkb_rk, !*"notreached: compression.codec");
			break;

		}

		/* Create a new Message who's Value is the compressed data */
		ctotlen = sizeof(*msghdr2) + coutlen;
		msghdr2->Offset      = 0;
		msghdr2->MessageSize = htobe32(4+1+1+4+4 + coutlen);
		msghdr2->MagicByte   = 0;
		msghdr2->Attributes  = rkb->rkb_rk->rk_conf.
			compression_codec & 0x7;
		msghdr2->Key_len = htobe32(-1);
		msghdr2->Value_len = htobe32(coutlen);
		msghdr2->Crc = rd_crc32_init();
		msghdr2->Crc = rd_crc32_update(msghdr2->Crc,
					       (void *)&msghdr2->MagicByte, 1+1+4+4);
		msghdr2->Crc = rd_crc32_update(msghdr2->Crc, (void *)siov.iov_base, coutlen);
		msghdr2->Crc = htobe32(rd_crc32_finalize(msghdr2->Crc));

		/* Update enveloping MessageSet's length. */
		prodhdr->part2.MessageSetSize = ctotlen;

		/* Rewind rkbuf to the pre-message checkpoint.
		 * This replaces all the original Messages with just the
		 * Message containing the compressed payload. */
		rd_kafka_buf_rewind(rkbuf, iov_firstmsg);

		/* Add allocated buffer as auxbuf to rkbuf so that
		 * it will get freed with the rkbuf */
		rd_kafka_buf_auxbuf_add(rkbuf, msghdr2);

		/* Push the new Message onto the buffer stack. */
		rd_kafka_buf_push(rkbuf, msghdr2, ctotlen);
	}

do_send:

	(void)rd_atomic64_add(&rktp->rktp_c.tx_msgs,
			    rd_atomic32_get(&rkbuf->rkbuf_msgq.rkmq_msg_cnt));
	(void)rd_atomic64_add(&rktp->rktp_c.tx_bytes,
			    prodhdr->part2.MessageSetSize);

	prodhdr->part2.MessageSetSize =
		htobe32(prodhdr->part2.MessageSetSize);

	rd_rkb_dbg(rkb, MSG, "PRODUCE",
		   "produce messageset with %i messages "
		   "(%"PRId32" bytes)",
		   rd_atomic32_get(&rkbuf->rkbuf_msgq.rkmq_msg_cnt),
		   be32toh(prodhdr->part2.MessageSetSize));

	cnt = rd_atomic32_get(&rkbuf->rkbuf_msgq.rkmq_msg_cnt);

	if (!rkt->rkt_conf.required_acks)
		rkbuf->rkbuf_flags |= RD_KAFKA_OP_F_NO_RESPONSE;

	/* Use timeout from first message. */
	rkbuf->rkbuf_ts_timeout =
		TAILQ_FIRST(&rkbuf->rkbuf_msgq.rkmq_msgs)->rkm_ts_timeout;

	rd_kafka_toppar_keep(rktp); /* refcount for msgset_reply() */
	rd_kafka_broker_buf_enq1(rkb, RD_KAFKAP_Produce, rkbuf,
				 rd_kafka_produce_msgset_reply, rktp);


	return cnt;
}

/**
 * Serve a broker op (an op posted by another thread to be handled by
 * this broker's thread).
 */
static void rd_kafka_broker_op_serve (rd_kafka_broker_t *rkb,
				      rd_kafka_op_t *rko) {

	rd_kafka_assert(rkb->rkb_rk, thrd_is_current(rkb->rkb_thread));

	switch (rko->rko_type)
	{
	case RD_KAFKA_OP_METADATA_REQ:
                rd_kafka_broker_metadata_req_op(rkb, rko);
                rko = NULL; /* metadata_req assumes rko ownership */
		break;

        case RD_KAFKA_OP_OFFSET_COMMIT:
                rd_kafka_toppar_offsetcommit_request(rkb,
                                                     rko->rko_rktp,
                                                     rko->rko_offset);
                break;

<<<<<<< HEAD
        case RD_KAFKA_OP_XMIT_BUF:
                rd_kafka_broker_buf_enq0(rkb, rko->rko_rkbuf,
                                         (rko->rko_rkbuf->rkbuf_flags &
                                          RD_KAFKA_OP_F_FLASH) ?
                                         1/*head*/: 0/*tail*/);
                rko->rko_rkbuf = NULL; /* buffer now owned by broker */
                if (rko->rko_replyq) {
                        /* Op will be reused for forwarding response. */
                        rko = NULL;
                }
                break;


	default:
=======
        case RD_KAFKA_OP_NODE_UPDATE:
        {
                enum {
                        _UPD_NAME = 0x1,
                        _UPD_ID = 0x2
                } updated = 0;
                char brokername[RD_KAFKA_NODENAME_SIZE];

                if (rko->rko_nodename) {
                        if (strcmp(rkb->rkb_nodename, rko->rko_nodename)) {
                                rd_rkb_dbg(rkb, BROKER, "UPDATE",
                                           "Nodename changed from %s to %s",
                                           rkb->rkb_nodename,
                                           (char *)rko->rko_nodename);
                                strncpy(rkb->rkb_nodename, rko->rko_nodename,
                                        sizeof(rkb->rkb_nodename)-1);
                                updated |= _UPD_NAME;
                        }
                        free(rko->rko_nodename);
                        rko->rko_nodename = NULL;
                }

                if (rko->rko_nodeid != -1 &&
                    rko->rko_nodeid != rkb->rkb_nodeid) {
                        rd_rkb_dbg(rkb, BROKER, "UPDATE",
                                   "NodeId changed from %"PRId32" to %"PRId32,
                                   rkb->rkb_nodeid, (int32_t)rko->rko_nodeid);
                        rkb->rkb_nodeid = rko->rko_nodeid;
                        updated |= _UPD_ID;
                }

                rd_kafka_mk_brokername(brokername, sizeof(brokername),
                                       rkb->rkb_nodename, rkb->rkb_nodeid);
                if (strcmp(rkb->rkb_name, brokername)) {
                        rd_rkb_dbg(rkb, BROKER, "UPDATE",
                                   "Name changed from %s to %s",
                                   rkb->rkb_name, brokername);
                        strncpy(rkb->rkb_name, brokername,
                                sizeof(rkb->rkb_name)-1);
                }

                if (updated & _UPD_NAME)
                        rd_kafka_broker_fail(rkb,
                                             RD_KAFKA_RESP_ERR__NODE_UPDATE,
                                             "Broker hostname updated");
                else if (updated & _UPD_ID) {
                        /* Query for topic leaders.
                         * This is done automatically from broker_fail()
                         * so we dont need this if the nodename changed too. */
                        rd_kafka_topic_leader_query(rkb->rkb_rk, NULL);
                        rd_kafka_broker_set_state(rkb,
                                                  RD_KAFKA_BROKER_STATE_UPDATE);
                }
                break;
        }

        default:
>>>>>>> fd2658a7
		rd_kafka_assert(rkb->rkb_rk, !*"unhandled op type");
	}

        if (rko)
                rd_kafka_op_destroy(rko);
}


static void rd_kafka_broker_io_serve(rd_kafka_broker_t *rkb) {
	rd_kafka_op_t *rko;
	rd_ts_t now = rd_clock();
	int revents;

	/* Serve broker ops */
	if (unlikely(rd_kafka_q_len(&rkb->rkb_ops) > 0))
                while ((rko = rd_kafka_q_pop(&rkb->rkb_ops, RD_POLL_NOWAIT, 0)))
                        rd_kafka_broker_op_serve(rkb, rko);

	/* Periodic metadata poll */
	if (unlikely(!rkb->rkb_rk->rk_conf.metadata_refresh_sparse &&
		now >= rkb->rkb_ts_metadata_poll))
		rd_kafka_broker_metadata_req(rkb, 1 /* all topics */, NULL,
		NULL, "periodic refresh");

	if (rd_atomic32_get(&rkb->rkb_outbufs.rkbq_cnt) > 0)
		rd_kafka_transport_poll_set(rkb->rkb_transport, POLLOUT);
	else
		rd_kafka_transport_poll_clear(rkb->rkb_transport, POLLOUT);

	if ((revents = rd_kafka_transport_poll(rkb->rkb_transport,
					       rkb->rkb_rk->rk_conf.
					       socket_blocking_max_ms)) <= 0) {
		return;
	}

	if (revents & POLLIN)
		while (rd_kafka_recv(rkb) > 0)
			;


	if (revents & POLLHUP) {
		rd_kafka_broker_fail(rkb, RD_KAFKA_RESP_ERR__TRANSPORT,
				"Connection closed");
		return;
	}

	if (revents & POLLOUT)
		while (rd_kafka_send(rkb) > 0)
			;
}


/**
 * Idle function for unassigned brokers
 */
static void rd_kafka_broker_ua_idle (rd_kafka_broker_t *rkb) {
	rd_ts_t last_timeout_scan = rd_clock();

	while (!rd_atomic32_get(&rkb->rkb_rk->rk_terminate) &&
	       rkb->rkb_state == RD_KAFKA_BROKER_STATE_UP) {
		rd_ts_t now;


		if (rkb->rkb_source == RD_KAFKA_INTERNAL) {
			rd_kafka_toppar_t *rktp;

			rd_kafka_broker_toppars_rdlock(rkb);
			TAILQ_FOREACH(rktp, &rkb->rkb_toppars, rktp_rkblink) {
				/* Serve toppar op queue to
				   update desired rktp state */
				rd_kafka_toppar_op_serve(rktp);
			}
			rd_kafka_broker_toppars_rdunlock(rkb);
			rd_usleep(100000);
			break;
		}

		rd_kafka_broker_io_serve(rkb);
                now = rd_clock();

		if (unlikely(last_timeout_scan + 1000000 < now)) {
                        /* Scan wait-response queue */
                        rd_kafka_broker_waitresp_timeout_scan(rkb, now);
			last_timeout_scan = now;
		}
        }
}


/**
 * Serve a toppar for producing.
 * NOTE: toppar_lock(rktp) MUST NOT be held.
 *
 * Returns the number of messages produced.
 */
static int rd_kafka_toppar_producer_serve (rd_kafka_broker_t *rkb,
                                           rd_kafka_toppar_t *rktp,
                                           int do_timeout_scan, rd_ts_t now) {
        int cnt = 0;

        rd_rkb_dbg(rkb, QUEUE, "TOPPAR",
                   "%.*s [%"PRId32"] %i+%i msgs",
                   RD_KAFKAP_STR_PR(rktp->rktp_rkt->
                                    rkt_topic),
                   rktp->rktp_partition,
                   rd_atomic32_get(&rktp->rktp_msgq.rkmq_msg_cnt),
                   rd_atomic32_get(&rktp->rktp_xmit_msgq.
                                   rkmq_msg_cnt));

        rd_kafka_toppar_lock(rktp);

        /* Enforce ISR cnt (if set) */
        if (unlikely(rktp->rktp_rkt->rkt_conf.enforce_isr_cnt >
                     rktp->rktp_metadata.isr_cnt)) {

                /* Trigger delivery report for
                 * ISR failed msgs */
                rd_kafka_dr_msgq(rktp->rktp_rkt, &rktp->rktp_msgq,
                                 RD_KAFKA_RESP_ERR__ISR_INSUFF);
        }


        if (rd_atomic32_get(&rktp->rktp_msgq.rkmq_msg_cnt) > 0)
                rd_kafka_msgq_concat(&rktp->rktp_xmit_msgq, &rktp->rktp_msgq);
        rd_kafka_toppar_unlock(rktp);

        /* Timeout scan */
        if (unlikely(do_timeout_scan)) {
                rd_kafka_msgq_t timedout = RD_KAFKA_MSGQ_INITIALIZER(timedout);

                if (rd_kafka_msgq_age_scan(&rktp->rktp_xmit_msgq,
                                           &timedout, now)) {
                        /* Trigger delivery report for timed out messages */
                        rd_kafka_dr_msgq(rktp->rktp_rkt, &timedout,
                                         RD_KAFKA_RESP_ERR__MSG_TIMED_OUT);
                }
        }

        if (rd_atomic32_get(&rktp->rktp_xmit_msgq.rkmq_msg_cnt) == 0)
                return 0;

        /* Attempt to fill the batch size, but limit
         * our waiting to queue.buffering.max.ms
         * and batch.num.messages. */
        if (rktp->rktp_ts_last_xmit +
            (rkb->rkb_rk->rk_conf.buffering_max_ms * 1000) > now &&
            rd_atomic32_get(&rktp->rktp_xmit_msgq.rkmq_msg_cnt) <
            rkb->rkb_rk->rk_conf.batch_num_messages) {
                /* Wait for more messages */
                return 0;
        }

        rktp->rktp_ts_last_xmit = now;

        /* Send Produce requests for this toppar */
        while (rd_atomic32_get(&rktp->rktp_xmit_msgq.rkmq_msg_cnt) > 0) {
                int r = rd_kafka_broker_produce_toppar(rkb, rktp);
                if (likely(r > 0))
                        cnt += r;
                else
                        break;
        }

        return cnt;
}


/**
 * Producer serving
 */
static void rd_kafka_broker_producer_serve (rd_kafka_broker_t *rkb) {
	rd_ts_t last_timeout_scan = rd_clock();

        rd_kafka_assert(rkb->rkb_rk, thrd_is_current(rkb->rkb_thread));

	rd_kafka_broker_lock(rkb);

	while (!rd_atomic32_get(&rkb->rkb_rk->rk_terminate) &&
	       rkb->rkb_state == RD_KAFKA_BROKER_STATE_UP) {
		rd_kafka_toppar_t *rktp;
		int cnt;
		rd_ts_t now;
		int do_timeout_scan = 0;

		now = rd_clock();
		if (unlikely(last_timeout_scan + 1000000 < now)) {
			do_timeout_scan = 1;
			last_timeout_scan = now;
		}

		rd_kafka_broker_toppars_rdlock(rkb);

		do {
			cnt = 0;

                        /* Try producing each toppar */
			TAILQ_FOREACH(rktp, &rkb->rkb_toppars, rktp_rkblink) {
                                cnt += rd_kafka_toppar_producer_serve(rkb, rktp,
                                                                      do_timeout_scan, 
                                                                      now);
			}

		} while (cnt);


		rd_kafka_broker_toppars_rdunlock(rkb);

		/* Check and move retry buffers */
		if (unlikely(rd_atomic32_get(&rkb->rkb_retrybufs.rkbq_cnt) > 0))
			rd_kafka_broker_retry_bufs_move(rkb);

		rd_kafka_broker_unlock(rkb);

		/* Serve IO */
		rd_kafka_broker_io_serve(rkb);

		/* Scan wait-response queue
		 * Note: 'now' may be a bit outdated by now. */
		if (do_timeout_scan)
			rd_kafka_broker_waitresp_timeout_scan(rkb, now);

		rd_kafka_broker_lock(rkb);
	}

	rd_kafka_broker_unlock(rkb);
}


/**
 * Decompress Snappy message with Snappy-java framing.
 * Returns a malloced buffer with the uncompressed data, or NULL on failure.
 */
static char *rd_kafka_snappy_java_decompress (rd_kafka_broker_t *rkb,
					      int64_t Offset,
					      const char *inbuf,
					      size_t inlen,
					      size_t *outlenp) {
	int pass;
	char *outbuf = NULL;

	/**
	 * Traverse all chunks in two passes:
	 *  pass 1: calculate total uncompressed length
	 *  pass 2: uncompress
	 *
	 * Each chunk is prefixed with 4: length */

	for (pass = 1 ; pass <= 2 ; pass++) {
		ssize_t of = 0;  /* inbuf offset */
		ssize_t uof = 0; /* outbuf offset */

		while (of + 4 <= (ssize_t)inlen) {
			/* compressed length */
			uint32_t clen = be32toh(*(uint32_t *)(inbuf+of));
			/* uncompressed length */
			size_t ulen;
			int r;

			of += 4;

			if (unlikely(clen > inlen - of)) {
				rd_rkb_dbg(rkb, MSG, "SNAPPY",
					   "Invalid snappy-java chunk length for "
					   "message at offset %"PRId64" "
					   "(%"PRIu32">%"PRIdsz": ignoring message",
					   Offset, clen, inlen - of);
				return NULL;
			}

			/* Acquire uncompressed length */
			if (unlikely(!snappy_uncompressed_length(inbuf+of,
								 clen, &ulen))) {
				rd_rkb_dbg(rkb, MSG, "SNAPPY",
					   "Failed to get length of "
					   "(snappy-java framed) Snappy "
					   "compressed payload for message at "
					   "offset %"PRId64" (%"PRId32" bytes): "
					   "ignoring message",
					   Offset, clen);
				return NULL;
			}

			if (pass == 1) {
				/* pass 1: calculate total length */
				of  += clen;
				uof += ulen;
				continue;
			}

			/* pass 2: Uncompress to outbuf */
			if (unlikely((r = snappy_uncompress(inbuf+of, clen,
							    outbuf+uof)))) {
				rd_rkb_dbg(rkb, MSG, "SNAPPY",
					   "Failed to decompress Snappy-java framed "
					   "payload for message at offset %"PRId64
					   " (%"PRId32" bytes): %s: ignoring message",
					   Offset, clen,
					   rd_strerror(-r/*negative errno*/));
				rd_free(outbuf);
				return NULL;
			}

			of  += clen;
			uof += ulen;
		}

		if (unlikely(of != (ssize_t)inlen)) {
			rd_rkb_dbg(rkb, MSG, "SNAPPY",
				   "%"PRIdsz" trailing bytes in Snappy-java framed compressed "
				   "data at offset %"PRId64": ignoring message",
				   inlen - of, Offset);
			return NULL;
		}

		if (pass == 1) {
			if (uof <= 0) {
				rd_rkb_dbg(rkb, MSG, "SNAPPY",
					   "Empty Snappy-java framed data "
					   "at offset %"PRId64" (%"PRIdsz" bytes): "
					   "ignoring message",
					   Offset, uof);
				return NULL;
			}

			/* Allocate memory for uncompressed data */
			outbuf = rd_malloc(uof);
			if (unlikely(!outbuf)) {
				rd_rkb_dbg(rkb, MSG, "SNAPPY",
					   "Failed to allocate memory for uncompressed "
					   "Snappy data at offset %"PRId64
					   " (%"PRIdsz" bytes): %s",
					   Offset, uof, rd_strerror(errno));
				return NULL;
			}

		} else {
			/* pass 2 */
			*outlenp = uof;
		}
	}

	return outbuf;
}


/**
 * Parses a MessageSet and enqueues internal ops on the local
 * application queue for each Message.
 */
static rd_kafka_resp_err_t rd_kafka_messageset_handle (rd_kafka_broker_t *rkb,
						       rd_kafka_toppar_t *rktp,
						       rd_kafka_q_t *rkq,
						       rd_kafka_buf_t *rkbuf_orig,
						       void *buf, size_t size) {
	size_t of = 0;
        rd_kafka_buf_t *rkbuf; /* Slice of rkbuf_orig */
	rd_kafka_buf_t *rkbufz;
        /* Dont log decode errors since Fetch replies may be partial. */
        const int log_decode_errors = 0;

        /* Set up a shadow rkbuf for parsing the slice of rkbuf_orig
         * pointed out by buf,size. */
        rkbuf = rd_kafka_buf_new_shadow(buf, size);

	if (_REMAIN() == 0)
		_FAIL("%s [%"PRId32"] empty messageset",
		      rktp->rktp_rkt->rkt_topic->str, rktp->rktp_partition);

	while (_REMAIN() > 0) {
#pragma pack(push, 1)
		struct {
			int64_t Offset;
			int32_t MessageSize;
			uint32_t Crc;
			int8_t  MagicByte;
			int8_t  Attributes;
		} RD_PACKED *hdr;
#pragma pack(pop)
		rd_kafkap_bytes_t *Key;
		rd_kafkap_bytes_t *Value;
		int32_t Value_len;
		rd_kafka_op_t *rko;
		size_t outlen;
		void *outbuf = NULL;

		_READ_REF(hdr, sizeof(*hdr));
		hdr->Offset      = be64toh(hdr->Offset);
		hdr->MessageSize = be32toh(hdr->MessageSize);

                if (hdr->MessageSize - 6 > _REMAIN()) {
                        /* Broker may send partial messages.
                         * Bail out silently.
			 * "A Guide To The Kafka Protocol" states:
			 *   "As an optimization the server is allowed to
			 *    return a partial message at the end of the
			 *    message set.
			 *    Clients should handle this case."
			 * We're handling it by not passing the error upstream.
			 */
                        goto err;
                }
		/* Ignore CRC (for now) */

		/* Extract key */
		_READ_BYTES(Key);

		/* Extract Value */
		_READ_BYTES(Value);

		Value_len = RD_KAFKAP_BYTES_LEN(Value);

		/* Check for message compression.
		 * The Key is ignored for compressed messages. */
		switch (hdr->Attributes & 0x3)
		{
		case RD_KAFKA_COMPRESSION_NONE:
			/* Pure uncompressed message, this is the innermost
			 * handler after all compression and cascaded
			 * messagesets have been peeled off. */

                        /* MessageSets may contain offsets earlier than we
                         * requested (compressed messagests in particular),
                         * drop the earlier messages. */
                        if (hdr->Offset < rktp->rktp_next_offset)
                                continue;

			/* Create op and push on temporary queue. */
			rko = rd_kafka_op_new(RD_KAFKA_OP_FETCH);

                        rko->rko_version = rktp->rktp_op_version;

			if (!RD_KAFKAP_BYTES_IS_NULL(Key)) {
				rko->rko_rkmessage.key = Key->data;
				rko->rko_rkmessage.key_len =
					RD_KAFKAP_BYTES_LEN(Key);
			}

                        /* Forward NULL message notation to application. */
			rko->rko_rkmessage.payload   =
                                RD_KAFKAP_BYTES_IS_NULL(Value) ?
                                NULL : Value->data;
			rko->rko_rkmessage.len       = Value_len;

			rko->rko_rkmessage.offset    = hdr->Offset;
			rko->rko_rkmessage.rkt       = rktp->rktp_rkt;
			rko->rko_rkmessage.partition = rktp->rktp_partition;
                        rd_kafka_topic_keep(rko->rko_rkmessage.rkt);

			rko->rko_rktp = rktp;
			rd_kafka_toppar_keep(rktp);

			rktp->rktp_next_offset = hdr->Offset + 1;

			/* Since all the ops share the same payload buffer
			 * (rkbuf->rkbuf_buf2) a refcnt is used on the rkbuf
			 * that makes sure all consume_cb() will have been
			 * called for each of these ops before the rkbuf
			 * and its rkbuf_buf2 are freed. */
			rko->rko_rkbuf = rkbuf_orig; /* original rkbuf */
			rd_kafka_buf_keep(rkbuf_orig);

			if (1)
			rd_rkb_dbg(rkb, MSG, "MSG",
				   "Pushed message at offset %"PRId64
				   " onto queue", hdr->Offset);

			rd_kafka_q_enq(rkq, rko);
			break;

#if ENABLE_GZIP
		case RD_KAFKA_COMPRESSION_GZIP:
		{
			uint64_t outlenx = 0;

			/* Decompress Message payload */
			outbuf = rd_gz_decompress(Value->data, Value_len,
						  &outlenx);
			if (unlikely(!outbuf)) {
				rd_rkb_dbg(rkb, MSG, "GZIP",
					   "Failed to decompress Gzip "
					   "message at offset %"PRId64
					   " of %"PRId32" bytes: "
					   "ignoring message",
					   hdr->Offset, Value_len);
				continue;
			}

			outlen = outlenx;
		}
		break;
#endif

		case RD_KAFKA_COMPRESSION_SNAPPY:
		{
			char *inbuf = Value->data;
			int r;
			static const char snappy_java_magic[] =
				{ 0x82, 'S','N','A','P','P','Y', 0 };
			static const int snappy_java_hdrlen = 8+4+4;

			/* snappy-java adds its own header (SnappyCodec)
			 * which is not compatible with the official Snappy
			 * implementation.
			 *   8: magic, 4: version, 4: compatible
			 * followed by any number of chunks:
			 *   4: length
			 * ...: snappy-compressed data. */
			if (likely(Value_len > snappy_java_hdrlen + 4 &&
				   !memcmp(inbuf, snappy_java_magic, 8))) {
				/* snappy-java framing */

				inbuf = inbuf + snappy_java_hdrlen;
				Value_len -= snappy_java_hdrlen;
				outbuf = rd_kafka_snappy_java_decompress(rkb,
									 hdr->Offset,
									 inbuf,
									 Value_len,
									 &outlen);
				if (unlikely(!outbuf))
					continue;

			} else {
				/* no framing */

				/* Acquire uncompressed length */
				if (unlikely(!snappy_uncompressed_length(inbuf,
									 Value_len,
									 &outlen))) {
					rd_rkb_dbg(rkb, MSG, "SNAPPY",
						   "Failed to get length of Snappy "
						   "compressed payload "
						   "for message at offset %"PRId64
						   " (%"PRId32" bytes): "
						   "ignoring message",
						   hdr->Offset, Value_len);
					continue;
				}

				/* Allocate output buffer for uncompressed data */
				outbuf = rd_malloc(outlen);

				/* Uncompress to outbuf */
				if (unlikely((r = snappy_uncompress(inbuf,
								    Value_len,
								    outbuf)))) {
					rd_rkb_dbg(rkb, MSG, "SNAPPY",
						   "Failed to decompress Snappy "
						   "payload for message at offset "
						   "%"PRId64
						   " (%"PRId32" bytes): %s: "
						   "ignoring message",
						   hdr->Offset, Value_len,
						   rd_strerror(-r/*negative errno*/));
					rd_free(outbuf);
					continue;
				}
			}

		}
		break;
		}


		if (outbuf) {
			/* With a new allocated buffer (outbuf) we need
			 * a separate rkbuf for it to allow multiple fetch ops
			 * to share the same payload buffer. */
			rkbufz = rd_kafka_buf_new_shadow(outbuf, outlen);

			/* Now parse the contained Messages */
			rd_kafka_messageset_handle(rkb, rktp, rkq, rkbufz,
						   outbuf, outlen);

			/* Loose our refcnt of the rkbuf.
			 * Individual rko's will have their own. */
			rd_kafka_buf_destroy(rkbufz);
		}

	}

        /* rkbuf is a temporary shadow of rkbuf_orig, reset buf2 pointer
         * to avoid it being freed now. */
        rkbuf->rkbuf_buf2 = NULL;
        rd_kafka_buf_destroy(rkbuf);
	return 0;

err:
        /* Count all errors as partial message errors. */
        rd_atomic64_add(&rkb->rkb_c.rx_partial, 1);

        /* rkbuf is a temporary shadow of rkbuf_orig, reset buf2 pointer
         * to avoid it being freed now. */
        rkbuf->rkbuf_buf2 = NULL;
        rd_kafka_buf_destroy(rkbuf);

	return RD_KAFKA_RESP_ERR_NO_ERROR;
}


/**
 * Backoff the next Fetch request (due to error).
 */
static void rd_kafka_broker_fetch_backoff (rd_kafka_broker_t *rkb) {
	rkb->rkb_ts_fetch_backoff = rd_clock() +
		(rkb->rkb_rk->rk_conf.fetch_error_backoff_ms*1000);
}


/**
 * Parses and handles a Fetch reply.
 * Returns 0 on success or an error code on failure.
 */
static rd_kafka_resp_err_t rd_kafka_fetch_reply_handle (rd_kafka_broker_t *rkb,
							rd_kafka_buf_t *rkbuf) {
	size_t of = 0;
	int32_t TopicArrayCnt;
	int i;
        const int log_decode_errors = 1;

	_READ_I32(&TopicArrayCnt);
	/* Verify that TopicArrayCnt seems to be in line with remaining size */
	_CHECK_LEN(TopicArrayCnt * (3/*topic min size*/ +
				    4/*PartitionArrayCnt*/ +
				    4+2+8+4/*inner header*/));

	for (i = 0 ; i < TopicArrayCnt ; i++) {
		rd_kafkap_str_t *topic;
		rd_kafka_toppar_t *rktp;
		int32_t PartitionArrayCnt;
#pragma pack(push, 1)
		struct {
			int32_t Partition;
			int16_t ErrorCode;
			int64_t HighwaterMarkOffset;
			int32_t MessageSetSize;
		} RD_PACKED *hdr;
#pragma pack(pop)
		rd_kafka_resp_err_t err2;
		int j;

		_READ_STR(topic);
		_READ_I32(&PartitionArrayCnt);

		_CHECK_LEN(PartitionArrayCnt * (4+2+8+4/*inner header*/));

		for (j = 0 ; j < PartitionArrayCnt ; j++) {
			rd_kafka_q_t tmp_opq; /* Temporary queue for ops */

			_READ_REF(hdr, sizeof(*hdr));
			hdr->Partition = be32toh(hdr->Partition);
			hdr->ErrorCode = be16toh(hdr->ErrorCode);
			hdr->HighwaterMarkOffset = be64toh(hdr->
							   HighwaterMarkOffset);
			hdr->MessageSetSize = be32toh(hdr->MessageSetSize);

                        if (hdr->MessageSetSize < 0)
                                _FAIL("%.*s [%"PRId32"]: "
                                      "invalid MessageSetSize %"PRId32,
                                      RD_KAFKAP_STR_PR(topic),
                                      hdr->Partition,
                                      hdr->MessageSetSize);

			/* Look up topic+partition */
			rktp = rd_kafka_toppar_get2(rkb->rkb_rk, topic,
						    hdr->Partition, 0);
			if (unlikely(!rktp)) {
				rd_rkb_dbg(rkb, TOPIC, "UNKTOPIC",
					   "Received Fetch response "
					   "(error %hu) for unknown topic "
					   "%.*s [%"PRId32"]: ignoring",
					   hdr->ErrorCode,
					   RD_KAFKAP_STR_PR(topic),
					   hdr->Partition);
				_SKIP(hdr->MessageSetSize);
				continue;
			}

			rd_rkb_dbg(rkb, MSG, "FETCH",
				   "Topic %.*s [%"PRId32"] MessageSet "
				   "size %"PRId32", error \"%s\", "
				   "MaxOffset %"PRId64", "
                                   "Ver %"PRId32"/%"PRId32,
				   RD_KAFKAP_STR_PR(topic), hdr->Partition,
				   hdr->MessageSetSize,
				   rd_kafka_err2str(hdr->ErrorCode),
				   hdr->HighwaterMarkOffset,
                                   rktp->rktp_fetch_version,
                                   rktp->rktp_op_version);

                        /* This Fetch is for an outdated fetch version,
                         * ignore it. */
                        if (rktp->rktp_fetch_version <
                            rktp->rktp_op_version) {
                                rd_atomic64_add(&rktp->rktp_c. rx_ver_drops, 1);
                                rd_kafka_toppar_destroy(rktp); /* from get2 */
                                _SKIP(hdr->MessageSetSize);
                                continue;
                        }


			/* If this is the last message of the queue,
			 * signal EOF back to the application. */
			if (hdr->HighwaterMarkOffset == rktp->rktp_next_offset
			    &&
			    rktp->rktp_eof_offset != rktp->rktp_next_offset) {
				hdr->ErrorCode =
					RD_KAFKA_RESP_ERR__PARTITION_EOF;
				rktp->rktp_eof_offset = rktp->rktp_next_offset;
			}


			/* Handle partition-level errors. */
			if (unlikely(hdr->ErrorCode !=
				     RD_KAFKA_RESP_ERR_NO_ERROR)) {
				rd_kafka_op_t *rko;

				/* Some errors should be passed to the
				 * application while some handled by rdkafka */
				switch (hdr->ErrorCode)
				{
					/* Errors handled by rdkafka */
				case RD_KAFKA_RESP_ERR_UNKNOWN_TOPIC_OR_PART:
				case RD_KAFKA_RESP_ERR_LEADER_NOT_AVAILABLE:
				case RD_KAFKA_RESP_ERR_NOT_LEADER_FOR_PARTITION:
				case RD_KAFKA_RESP_ERR_BROKER_NOT_AVAILABLE:
					/* Request metadata information update*/
					rd_kafka_topic_leader_query(rkb->rkb_rk,
								    rktp->
								    rktp_rkt);
					break;

					/* Application errors */
				case RD_KAFKA_RESP_ERR_OFFSET_OUT_OF_RANGE:
					rd_kafka_offset_reset(rktp,
							      rktp->
							      rktp_next_offset,
							      hdr->ErrorCode,
							      "Fetch response");
					break;
				case RD_KAFKA_RESP_ERR__PARTITION_EOF:
				case RD_KAFKA_RESP_ERR_MSG_SIZE_TOO_LARGE:
				default: /* and all other errors */
					rko = rd_kafka_op_new(RD_KAFKA_OP_ERR);
                                        rko->rko_rktp = rktp;
                                        rd_kafka_toppar_keep(rktp);
                                        rko->rko_version =
                                                rktp->rktp_fetch_version;
					rko->rko_err = hdr->ErrorCode;
					rko->rko_rkmessage.offset =
						rktp->rktp_next_offset;

					rko->rko_rkmessage.rkt = rktp->rktp_rkt;
					rko->rko_rkmessage.partition =
						rktp->rktp_partition;
                                        rd_kafka_topic_keep(rko->rko_rkmessage.
                                                            rkt);

					rd_kafka_q_enq(&rktp->rktp_fetchq, rko);
					break;
				}

                                /* FIXME: only back off the rktp */
				rd_kafka_broker_fetch_backoff(rkb);

				rd_kafka_toppar_destroy(rktp); /* from get2() */

                                _SKIP(hdr->MessageSetSize);
				continue;
			}

			if (hdr->MessageSetSize <= 0) {
				rd_kafka_toppar_destroy(rktp); /* from get2() */
				continue;
			}

			/* All parsed messages are put on this temporary op
			 * queue first and then moved in one go to the
			 * real op queue. */
			rd_kafka_q_init(&tmp_opq);

			/* Parse and handle the message set */
			err2 = rd_kafka_messageset_handle(rkb, rktp, &tmp_opq,
							  rkbuf, rkbuf->rkbuf_buf2+of,
							  hdr->MessageSetSize);
			if (err2) {
				rd_kafka_q_destroy(&tmp_opq);
				rd_kafka_toppar_destroy(rktp); /* from get2() */
				_FAIL("messageset handle failed");
			}

			/* Concat all messages onto the real op queue */
			rd_rkb_dbg(rkb, MSG, "CONSUME",
				   "Enqueue %i messages on %s [%"PRId32"] "
				   "fetch queue (%i)",
				   rd_atomic32_get(&tmp_opq.rkq_qlen),
				   rktp->rktp_rkt->rkt_topic->str,
				   rktp->rktp_partition,
				   rd_kafka_q_len(&rktp->rktp_fetchq));

			if (rd_atomic32_get(&tmp_opq.rkq_qlen) > 0) {
                                rd_atomic64_add(&rktp->rktp_c.msgs,
						rd_atomic32_get(&tmp_opq.rkq_qlen));
				rd_kafka_q_concat(&rktp->rktp_fetchq, &tmp_opq);
 				rd_kafka_q_reset(&tmp_opq);
                        }

			rd_kafka_toppar_destroy(rktp); /* from get2() */

			rd_kafka_q_destroy(&tmp_opq);

			_SKIP(hdr->MessageSetSize);
		}
	}

	if (_REMAIN() != 0)
		_FAIL("Remaining data after message set parse: %i bytes",
		      _REMAIN());

	return 0;

err:
	return RD_KAFKA_RESP_ERR__BAD_MSG;
}



static void rd_kafka_broker_fetch_reply (rd_kafka_broker_t *rkb,
					 rd_kafka_resp_err_t err,
					 rd_kafka_buf_t *reply,
					 rd_kafka_buf_t *request,
					 void *opaque) {
	rd_kafka_assert(rkb->rkb_rk, rkb->rkb_fetching > 0);
	rkb->rkb_fetching = 0;

	/* Parse and handle the messages (unless the request errored) */
	if (!err && reply)
		err = rd_kafka_fetch_reply_handle(rkb, reply);

	rd_rkb_dbg(rkb, MSG, "FETCH", "Fetch reply: %s",
		   rd_kafka_err2str(err));

	if (unlikely(err)) {
		switch (err)
		{
		case RD_KAFKA_RESP_ERR_UNKNOWN_TOPIC_OR_PART:
		case RD_KAFKA_RESP_ERR_LEADER_NOT_AVAILABLE:
		case RD_KAFKA_RESP_ERR_NOT_LEADER_FOR_PARTITION:
		case RD_KAFKA_RESP_ERR_BROKER_NOT_AVAILABLE:
		case RD_KAFKA_RESP_ERR_REPLICA_NOT_AVAILABLE:
			/* Request metadata information update */
			rd_kafka_topic_leader_query(rkb->rkb_rk, NULL);
			/* FALLTHRU */

		case RD_KAFKA_RESP_ERR__TRANSPORT:
		case RD_KAFKA_RESP_ERR_REQUEST_TIMED_OUT:
                case RD_KAFKA_RESP_ERR__MSG_TIMED_OUT:
			/* The fetch is already intervalled from
                         * consumer_serve() so dont retry. */
			break;

		default:
			break;
		}

		rd_kafka_broker_fetch_backoff(rkb);
		/* FALLTHRU */
	}



	rd_kafka_buf_destroy(request);
	if (reply)
		rd_kafka_buf_destroy(reply);
}



/**
 * Parse and handle an OffsetCommitResponse message.
 * Returns an error code.
 */
static rd_kafka_resp_err_t
rd_kafka_toppar_offsetcommit_reply_handle (rd_kafka_broker_t *rkb,
                                           rd_kafka_buf_t *rkbuf,
                                           rd_kafka_toppar_t *rktp,
                                           int64_t offset) {
	size_t of = 0;
	int32_t TopicArrayCnt;
	int i;
        const int log_decode_errors = 1;

	_READ_I32(&TopicArrayCnt);
	for (i = 0 ; i < TopicArrayCnt ; i++) {
		rd_kafkap_str_t *topic;
		int32_t PartitionArrayCnt;
		int j;

		_READ_STR(topic);
		_READ_I32(&PartitionArrayCnt);

		for (j = 0 ; j < PartitionArrayCnt ; j++) {
			int32_t Partition;
			int16_t ErrorCode;

			_READ_I32(&Partition);
			_READ_I16(&ErrorCode);

			/* Skip toppars we didnt ask for. */
			if (unlikely(rktp->rktp_partition != Partition
				     || rd_kafkap_str_cmp(rktp->
							  rktp_rkt->
							  rkt_topic,
							  topic)))
				continue;

			if (unlikely(ErrorCode != RD_KAFKA_RESP_ERR_NO_ERROR))
				return ErrorCode;

                        rktp->rktp_commited_offset = offset;

			rd_rkb_dbg(rkb, TOPIC, "OFFSET",
				   "OffsetCommitResponse "
                                   "for topic %s [%"PRId32"]: "
				   "offset %"PRId64" commited",
				   rktp->rktp_rkt->rkt_topic->str,
				   rktp->rktp_partition,
				   offset);

			/* We just commited one toppar, so
			 * we're probably done now. */
			return RD_KAFKA_RESP_ERR_NO_ERROR;
		}
	}

	return RD_KAFKA_RESP_ERR_NO_ERROR;

err:
	return RD_KAFKA_RESP_ERR__BAD_MSG;
}



/**
 * Parses and handles an OffsetCommitResponse.
 */
static void rd_kafka_toppar_offsetcommit_reply (rd_kafka_broker_t *rkb,
                                                rd_kafka_resp_err_t err,
                                                rd_kafka_buf_t *reply,
                                                rd_kafka_buf_t *request,
                                                void *opaque) {
	rd_kafka_toppar_t *rktp = opaque;
	rd_kafka_op_t *rko;

	if (likely(!err && reply))
		err = rd_kafka_toppar_offsetcommit_reply_handle(rkb,
                                                                reply, rktp,
                                                                request->
                                                                rkbuf_offset);

	rd_rkb_dbg(rkb, TOPIC, "OFFSETCI",
		   "OffsetCommitResponse (%"PRId64") "
                   "for topic %s [%"PRId32"]: %s",
                   rktp->rktp_committing_offset,
		   rktp->rktp_rkt->rkt_topic->str, rktp->rktp_partition,
		   rd_kafka_err2str(err));

	if (unlikely(err)) {
		switch (err)
		{
		case RD_KAFKA_RESP_ERR_UNKNOWN_TOPIC_OR_PART:
		case RD_KAFKA_RESP_ERR_LEADER_NOT_AVAILABLE:
		case RD_KAFKA_RESP_ERR_NOT_LEADER_FOR_PARTITION:
		case RD_KAFKA_RESP_ERR_BROKER_NOT_AVAILABLE:
		case RD_KAFKA_RESP_ERR_REPLICA_NOT_AVAILABLE:
			/* Request metadata information update */
			rd_kafka_topic_leader_query(rkb->rkb_rk,
						    rktp->rktp_rkt);
			/* FALLTHRU */

		case RD_KAFKA_RESP_ERR__TRANSPORT:
		case RD_KAFKA_RESP_ERR_REQUEST_TIMED_OUT:
                case RD_KAFKA_RESP_ERR__MSG_TIMED_OUT:
			/* Try again */
			if (++request->rkbuf_retries <
			    /* FIXME: producer? */
			    rkb->rkb_rk->rk_conf.max_retries) {

				if (reply)
					rd_kafka_buf_destroy(reply);

				rd_kafka_broker_buf_retry(rkb, request);
				return;
			}
			break;

		default:
			break;
		}

		/* Signal error back to application */
		rko = rd_kafka_op_new(RD_KAFKA_OP_ERR);
                rko->rko_version = rktp->rktp_op_version;
		rko->rko_err = err;
                /* FIXME: signal type of error */
		rko->rko_rkmessage.offset    = request->rkbuf_offset;
		rko->rko_rkmessage.rkt       = rktp->rktp_rkt;
		rko->rko_rkmessage.partition = rktp->rktp_partition;
                rd_kafka_topic_keep(rko->rko_rkmessage.rkt);
		rd_kafka_q_enq(&rktp->rktp_fetchq, rko);

		/* FALLTHRU */
	}

	rd_kafka_toppar_destroy(rktp); /* refcnt from request */

	rd_kafka_buf_destroy(request);
	if (reply)
		rd_kafka_buf_destroy(reply);
}



/**
 * Send OffsetCommitRequest for toppar.
 */
static void rd_kafka_toppar_offsetcommit_request (rd_kafka_broker_t *rkb,
                                                  rd_kafka_toppar_t *rktp,
                                                  int64_t offset) {
	rd_kafka_buf_t *rkbuf;
        static const rd_kafkap_str_t metadata = { .len = (uint16_t)-1 };

	rkbuf = rd_kafka_buf_new(1,
                                 /* How much memory to allocate for buffer: */
                                 /* static fields */
                                 4 + 4 + 4 + 8 +
                                 /* dynamic fields */
                                 RD_KAFKAP_STR_SIZE(rktp->rktp_rkt->
                                                    rkt_conf.group_id) +
                                 RD_KAFKAP_STR_SIZE(rktp->rktp_rkt->rkt_topic) +
                                 RD_KAFKAP_STR_SIZE(&metadata));

        rd_kafka_toppar_lock(rktp);

        /* ConsumerGroup */
        rd_kafka_buf_write_kstr(rkbuf,
                                rktp->rktp_rkt->rkt_conf.group_id);
        /* TopicArrayCnt */
        rd_kafka_buf_write_i32(rkbuf, 1);
        /* TopicName */
        rd_kafka_buf_write_kstr(rkbuf, rktp->rktp_rkt->rkt_topic);
        /* PartitionArrayCnt */
        rd_kafka_buf_write_i32(rkbuf, 1);
        /* Partition */
        rd_kafka_buf_write_i32(rkbuf, rktp->rktp_partition);
        /* Offset */
        rd_kafka_buf_write_i64(rkbuf, offset);
        /* Metadata (always empty for now) */
        rd_kafka_buf_write_kstr(rkbuf, &metadata);

        /* Push write-buffer onto iovec stack */
        rd_kafka_buf_autopush(rkbuf);

        rkbuf->rkbuf_offset = offset;
        rktp->rktp_committing_offset = offset;

        rd_kafka_toppar_keep(rktp);
        rd_kafka_toppar_unlock(rktp);

	rd_rkb_dbg(rkb, TOPIC, "OFFSET",
		   "OffsetCommitRequest (%"PRId64") for topic %s [%"PRId32"]",
                   offset,
		   rktp->rktp_rkt->rkt_topic->str, rktp->rktp_partition);

	rd_kafka_broker_buf_enq1(rkb, RD_KAFKAP_OffsetCommit, rkbuf,
				 rd_kafka_toppar_offsetcommit_reply, rktp);

}



/**
 * Commit toppar's offset on broker.
 * This is an asynch operation, this function simply enqueues an op
 * on the broker's operations queue, if available.
 * NOTE: rd_kafka_toppar_lock(rktp) MUST be held.
 */
rd_kafka_resp_err_t rd_kafka_toppar_offset_commit (rd_kafka_toppar_t *rktp,
                                                   int64_t offset) {
        rd_kafka_op_t *rko;
        rd_kafka_resp_err_t err = RD_KAFKA_RESP_ERR_NO_ERROR;

        rko = rd_kafka_op_new(RD_KAFKA_OP_OFFSET_COMMIT);
        rko->rko_offset = offset;
        rko->rko_rktp = rktp;
        rd_kafka_toppar_keep(rko->rko_rktp);

        if (rktp->rktp_leader)
                rd_kafka_q_enq(&rktp->rktp_leader->rkb_ops, rko);
        else {
                rd_kafka_op_destroy(rko);
                err = RD_KAFKA_RESP_ERR_LEADER_NOT_AVAILABLE;
        }

        return err;
}







/**
 * Parse and handle an OffsetFetchResponse message.
 * Returns an error code.
 */
static rd_kafka_resp_err_t
rd_kafka_toppar_offsetfetch_reply_handle (rd_kafka_broker_t *rkb,
                                          rd_kafka_buf_t *rkbuf,
                                          rd_kafka_toppar_t *rktp) {
	size_t of = 0;
	int32_t TopicArrayCnt;
	int i;
        const int log_decode_errors = 1;

	_READ_I32(&TopicArrayCnt);
	for (i = 0 ; i < TopicArrayCnt ; i++) {
		rd_kafkap_str_t *topic;
		int32_t PartitionArrayCnt;
		int j;

		_READ_STR(topic);
		_READ_I32(&PartitionArrayCnt);

		for (j = 0 ; j < PartitionArrayCnt ; j++) {
			int32_t Partition;
                        int64_t Offset;
                        rd_kafkap_str_t *Metadata;
			int16_t ErrorCode;

			_READ_I32(&Partition);
                        _READ_I64(&Offset);
                        _READ_STR(Metadata);
			_READ_I16(&ErrorCode);

			/* Skip toppars we didnt ask for. */
			if (unlikely(rktp->rktp_partition != Partition
				     || rd_kafkap_str_cmp(rktp->
							  rktp_rkt->
							  rkt_topic,
							  topic)))
				continue;

			if (unlikely(ErrorCode != RD_KAFKA_RESP_ERR_NO_ERROR))
				return ErrorCode;

			rd_rkb_dbg(rkb, TOPIC, "OFFSET",
				   "OffsetFetchResponse "
                                   "for topic %s [%"PRId32"]: "
				   "offset %"PRId64": activating fetch",
				   rktp->rktp_rkt->rkt_topic->str,
				   rktp->rktp_partition,
				   Offset);

			rktp->rktp_next_offset = Offset;
			rktp->rktp_fetch_state = RD_KAFKA_TOPPAR_FETCH_ACTIVE;

			/* We just commited one toppar, so
			 * we're probably done now. */
			return RD_KAFKA_RESP_ERR_NO_ERROR;
		}
	}

	return RD_KAFKA_RESP_ERR_NO_ERROR;

err:
	return RD_KAFKA_RESP_ERR__BAD_MSG;
}



/**
 * Parse and handle an OffsetResponse message.
 * Returns an error code.
 */
static rd_kafka_resp_err_t
rd_kafka_toppar_offset_reply_handle (rd_kafka_broker_t *rkb,
                                     rd_kafka_buf_t *request,
				     rd_kafka_buf_t *rkbuf,
				     rd_kafka_toppar_t *rktp) {
	size_t of = 0;
	int32_t TopicArrayCnt;
	int i;
        const int log_decode_errors = 1;

	_READ_I32(&TopicArrayCnt);
	for (i = 0 ; i < TopicArrayCnt ; i++) {
		rd_kafkap_str_t *topic;
		int32_t PartitionOffsetsArrayCnt;
		int j;

		_READ_STR(topic);
		_READ_I32(&PartitionOffsetsArrayCnt);

		for (j = 0 ; j < PartitionOffsetsArrayCnt ; j++) {
			int32_t Partition;
			int16_t ErrorCode;
			int32_t OffsetArrayCnt;
			int64_t Offset;

			_READ_I32(&Partition);
			_READ_I16(&ErrorCode);
			_READ_I32(&OffsetArrayCnt);


			/* Skip toppars we didnt ask for. */
			if (unlikely(rktp->rktp_partition != Partition
				     || rd_kafkap_str_cmp(rktp->
							  rktp_rkt->
							  rkt_topic,
							  topic)))
				continue;

			if (unlikely(ErrorCode != RD_KAFKA_RESP_ERR_NO_ERROR))
				return ErrorCode;

			/* No offsets returned, convert to error code. */
			if (OffsetArrayCnt == 0)
				return RD_KAFKA_RESP_ERR_OFFSET_OUT_OF_RANGE;

                        /* We only asked for one offset, so just read the
                         * first one returned. */
                        _READ_I64(&Offset);

			rd_rkb_dbg(rkb, TOPIC, "OFFSET",
				   "OffsetReply for topic %s [%"PRId32"]: "
				   "offset %"PRId64": activating fetch",
				   rktp->rktp_rkt->rkt_topic->str,
				   rktp->rktp_partition,
				   Offset);


                        /* Call handler */
                        if (request->rkbuf_hndcb) {
                                void (*hndcb) (rd_kafka_toppar_t *, int64_t,
                                               void *);

                                hndcb = (void *)request->rkbuf_hndcb;
                                hndcb(rktp, Offset, request->rkbuf_hndopaque);
                        }

			/* We just asked for one toppar and one offset, so
			 * we're probably done now. */
			return RD_KAFKA_RESP_ERR_NO_ERROR;
		}
	}

	return RD_KAFKA_RESP_ERR_NO_ERROR;

err:
	return RD_KAFKA_RESP_ERR__BAD_MSG;
}


/**
 * Parses and handles Offset and OffsetFetch replies.
 */
static void rd_kafka_toppar_offset_reply (rd_kafka_broker_t *rkb,
					  rd_kafka_resp_err_t err,
					  rd_kafka_buf_t *reply,
					  rd_kafka_buf_t *request,
					  void *opaque) {
	rd_kafka_toppar_t *rktp = opaque;
	rd_kafka_op_t *rko;

	if (likely(!err && reply)) {
                if (be16toh(request->rkbuf_reqhdr.ApiKey) ==
                    RD_KAFKAP_OffsetFetch)
                        err = rd_kafka_toppar_offsetfetch_reply_handle(rkb,
                                                                       reply,
                                                                       rktp);
                else
                        err = rd_kafka_toppar_offset_reply_handle(rkb,
                                                                  request,
                                                                  reply,
                                                                  rktp);
        }

	if (unlikely(err)) {
		int data_path_request = 0;
		if (request->rkbuf_hndcb == (void *)rd_kafka_toppar_next_offset_handle) {
			data_path_request = 1;
		}

                rd_rkb_dbg(rkb, TOPIC, "OFFSET",
                           "Offset (type %hd) reply error for %s "
                           "topic %s [%"PRId32"]: %s",
                           be16toh(request->rkbuf_reqhdr.ApiKey),
                           data_path_request ? "data fetch" : "consumer lag",
                           rktp->rktp_rkt->rkt_topic->str, rktp->rktp_partition,
                           rd_kafka_err2str(err));


		switch (err)
		{
		case RD_KAFKA_RESP_ERR_UNKNOWN_TOPIC_OR_PART:
		case RD_KAFKA_RESP_ERR_LEADER_NOT_AVAILABLE:
		case RD_KAFKA_RESP_ERR_NOT_LEADER_FOR_PARTITION:
		case RD_KAFKA_RESP_ERR_BROKER_NOT_AVAILABLE:
		case RD_KAFKA_RESP_ERR_REPLICA_NOT_AVAILABLE:
			/* Request metadata information update */
			rd_kafka_topic_leader_query(rkb->rkb_rk,
						    rktp->rktp_rkt);
			/* FALLTHRU */

		case RD_KAFKA_RESP_ERR__TRANSPORT:
		case RD_KAFKA_RESP_ERR_REQUEST_TIMED_OUT:
                case RD_KAFKA_RESP_ERR__MSG_TIMED_OUT:
			/* Try again */
			if (++request->rkbuf_retries <
			    /* FIXME: producer? */
			    rkb->rkb_rk->rk_conf.max_retries) {

				if (reply)
					rd_kafka_buf_destroy(reply);

				rd_kafka_broker_buf_retry(rkb, request);
				return;
			}
			break;

		default:
			break;
		}

                if (request->rkbuf_hndcb ==
                    (void *)rd_kafka_toppar_next_offset_handle){
			/* Backoff until next retry */
			rktp->rktp_ts_offset_req_next = rd_clock() + 500000; /* 500ms */
			rktp->rktp_fetch_state = RD_KAFKA_TOPPAR_FETCH_OFFSET_QUERY;

                        /* Signal error back to application */
                        rko = rd_kafka_op_new(RD_KAFKA_OP_ERR);
                        rko->rko_err = err;
                        if (rktp->rktp_query_offset <=
                            RD_KAFKA_OFFSET_TAIL_BASE)
                                rko->rko_rkmessage.offset =
                                        rktp->rktp_query_offset -
                                        RD_KAFKA_OFFSET_TAIL_BASE;
                        else
                                rko->rko_rkmessage.offset =
                                        rktp->rktp_query_offset;
                        rko->rko_rkmessage.rkt       = rktp->rktp_rkt;
                        rko->rko_rkmessage.partition = rktp->rktp_partition;
                        rd_kafka_topic_keep(rko->rko_rkmessage.rkt);
                        rd_kafka_q_enq(&rktp->rktp_fetchq, rko);
                }

		/* FALLTHRU */
	}

	rd_kafka_toppar_destroy(rktp); /* refcnt from request */

	rd_kafka_buf_destroy(request);
	if (reply)
		rd_kafka_buf_destroy(reply);
}


/**
 * Send OffsetFetchRequest for toppar.
 */
static void rd_kafka_toppar_offsetfetch_request (rd_kafka_broker_t *rkb,
                                                 rd_kafka_toppar_t *rktp) {
	rd_kafka_buf_t *rkbuf;

	rkbuf = rd_kafka_buf_new(1,
                                 /* How much memory to allocate for buffer: */
                                 RD_KAFKAP_STR_SIZE(rktp->rktp_rkt->rkt_conf.
                                                    group_id) +
                                 4 +
                                 RD_KAFKAP_STR_SIZE(rktp->rktp_rkt->rkt_topic) +
                                 4 + 4);


        rd_kafka_toppar_lock(rktp);

        /* ConsumerGroup */
        rd_kafka_buf_write_kstr(rkbuf,
                                rktp->rktp_rkt->rkt_conf.group_id);
        /* TopicArrayCnt */
        rd_kafka_buf_write_i32(rkbuf, 1);
        /* TopicName */
        rd_kafka_buf_write_kstr(rkbuf, rktp->rktp_rkt->rkt_topic);
        /* PartitionArrayCnt */
        rd_kafka_buf_write_i32(rkbuf, 1);
        /* Partition */
        rd_kafka_buf_write_i32(rkbuf, rktp->rktp_partition);

        /* Push write-buffer onto iovec stack */
        rd_kafka_buf_autopush(rkbuf);

	rktp->rktp_fetch_state = RD_KAFKA_TOPPAR_FETCH_OFFSET_WAIT;

        rd_kafka_toppar_keep(rktp);
        rd_kafka_toppar_unlock(rktp);

	rd_rkb_dbg(rkb, TOPIC, "OFFSET",
		   "OffsetFetchRequest for topic %s [%"PRId32"]",
		   rktp->rktp_rkt->rkt_topic->str, rktp->rktp_partition);

	rd_kafka_broker_buf_enq1(rkb, RD_KAFKAP_OffsetFetch, rkbuf,
				 rd_kafka_toppar_offset_reply, rktp);

}





static void rd_kafka_toppar_offset_request0 (rd_kafka_broker_t *rkb,
                                             rd_kafka_toppar_t *rktp,
                                             int64_t query_offset,
                                             void *hndcb, void *hndopaque) {
#pragma pack(push, 1)
	struct {
		int32_t ReplicaId;
		int32_t TopicArrayCnt;
	} RD_PACKED *part1;
	/* Topic goes here */
	struct {
		int32_t PartitionArrayCnt;
		int32_t Partition;
		int64_t Time;
		int32_t MaxNumberOfOffsets;
	} RD_PACKED *part2;
#pragma pack(pop)
	rd_kafka_buf_t *rkbuf;

	rkbuf = rd_kafka_buf_new(3/*part1,topic,part2*/,
				 sizeof(*part1) + sizeof(*part2));
	part1 = (void *)rkbuf->rkbuf_buf;
	part1->ReplicaId          = htobe32(-1);
	part1->TopicArrayCnt      = htobe32(1);
	rd_kafka_buf_push(rkbuf, part1, sizeof(*part1));

	rd_kafka_buf_push(rkbuf, rktp->rktp_rkt->rkt_topic,
			  RD_KAFKAP_STR_SIZE(rktp->rktp_rkt->rkt_topic));

	part2 = (void *)(part1+1);
	part2->PartitionArrayCnt  = htobe32(1);
	part2->Partition          = htobe32(rktp->rktp_partition);
        part2->Time               = htobe64(query_offset);
        part2->MaxNumberOfOffsets = htobe32(1);

	rd_kafka_buf_push(rkbuf, part2, sizeof(*part2));

	rd_kafka_toppar_keep(rktp); /* refcnt for request */

        rkbuf->rkbuf_hndcb     = hndcb;
        rkbuf->rkbuf_hndopaque = hndopaque;

	rd_kafka_broker_buf_enq1(rkb, RD_KAFKAP_Offset, rkbuf,
				 rd_kafka_toppar_offset_reply, rktp);


	rd_rkb_dbg(rkb, TOPIC, "OFFSET",
		   "OffsetRequest (%"PRId64") for topic %s [%"PRId32"]",
                   query_offset,
                   rktp->rktp_rkt->rkt_topic->str, rktp->rktp_partition);

}


static void rd_kafka_toppar_lo_offset_handle (rd_kafka_toppar_t *rktp,
                                              int64_t Offset, void *opaque) {
        rktp->rktp_lo_offset = Offset;
}

static void rd_kafka_toppar_hi_offset_handle (rd_kafka_toppar_t *rktp,
                                              int64_t Offset, void *opaque) {
        rktp->rktp_hi_offset = Offset;
}


static void rd_kafka_toppar_next_offset_handle (rd_kafka_toppar_t *rktp,
                                                int64_t Offset, void *opaque) {
        /* Adjust by TAIL count if, if wanted */
        if (rktp->rktp_query_offset <=
            RD_KAFKA_OFFSET_TAIL_BASE) {
                int64_t orig_Offset = Offset;
                int64_t tail_cnt =
                        llabs(rktp->rktp_query_offset -
                              RD_KAFKA_OFFSET_TAIL_BASE);

                if (tail_cnt > Offset)
                        Offset = 0;
                else
                        Offset -= tail_cnt;

                rd_kafka_dbg(rktp->rktp_rkt->rkt_rk, TOPIC, "OFFSET",
                             "OffsetReply for topic %s [%"PRId32"]: "
                             "offset %"PRId64": adjusting for "
                             "OFFSET_TAIL(%"PRId64"): "
                             "effective offset %"PRId64,
                             rktp->rktp_rkt->rkt_topic->str,
                             rktp->rktp_partition,
                             orig_Offset, tail_cnt,
                             Offset);
        }

        rktp->rktp_next_offset = Offset;
        rktp->rktp_fetch_state = RD_KAFKA_TOPPAR_FETCH_ACTIVE;
}


/**
 * Send OffsetRequest for toppar.
 */
static void rd_kafka_toppar_offset_request (rd_kafka_broker_t *rkb,
					    rd_kafka_toppar_t *rktp,
                                            int64_t query_offset) {

	if (query_offset == RD_KAFKA_OFFSET_STORED &&
            rktp->rktp_rkt->rkt_conf.offset_store_method ==
		RD_KAFKA_OFFSET_METHOD_BROKER) {
		rd_kafka_toppar_offsetfetch_request(rkb, rktp);
		return;
	}

	rd_kafka_toppar_lock(rktp);
	rktp->rktp_fetch_state = RD_KAFKA_TOPPAR_FETCH_OFFSET_WAIT;
	rd_kafka_toppar_unlock(rktp);

        rd_kafka_toppar_offset_request0(rkb, rktp,
                                        query_offset <=
                                        RD_KAFKA_OFFSET_TAIL_BASE ?
                                        RD_KAFKA_OFFSET_END :
                                        query_offset,
                                        rd_kafka_toppar_next_offset_handle,
                                        NULL);
}



static void rd_kafka_toppar_fetch_start (rd_kafka_toppar_t *rktp,
                                         int64_t offset,
                                         int32_t version,
                                         rd_kafka_op_t *rko_orig) {

        rd_kafka_dbg(rktp->rktp_rkt->rkt_rk, TOPIC, "FETCH",
                     "Start fetch for %.*s [%"PRId32"] in "
                     "state %s at offset %"PRId64" (v%"PRId32")",
                     RD_KAFKAP_STR_PR(rktp->rktp_rkt->rkt_topic),
                     rktp->rktp_partition,
                     rd_kafka_fetch_states[rktp->rktp_fetch_state],
                     offset, version);

        rd_kafka_toppar_lock(rktp);
        if (offset == RD_KAFKA_OFFSET_BEGINNING ||
	    offset == RD_KAFKA_OFFSET_END ||
            offset <= RD_KAFKA_OFFSET_TAIL_BASE) {
                rktp->rktp_query_offset = offset;
		rktp->rktp_fetch_state = RD_KAFKA_TOPPAR_FETCH_OFFSET_QUERY;

	} else if (offset == RD_KAFKA_OFFSET_STORED) {
                rd_kafka_offset_store_init(rktp);
	} else {
		rktp->rktp_next_offset = offset;
		rktp->rktp_fetch_state = RD_KAFKA_TOPPAR_FETCH_ACTIVE;
	}

        rktp->rktp_op_version = version;
        rktp->rktp_eof_offset = -1;

        rd_kafka_toppar_unlock(rktp);

        /* Signal back to application thread that start has commenced */
        if (rko_orig->rko_replyq) {
                rd_kafka_op_t *rko;
                rko = rd_kafka_op_new(RD_KAFKA_OP_FETCH_START);
                rko->rko_version = rko_orig->rko_version;
                rd_kafka_toppar_keep(rktp);
                rko->rko_rktp = rktp;
                rd_kafka_q_enq(rko_orig->rko_replyq, rko);
        }

}

static void rd_kafka_toppar_fetch_stop (rd_kafka_toppar_t *rktp,
                                        rd_kafka_op_t *rko_orig) {
        rd_kafka_dbg(rktp->rktp_rkt->rkt_rk, TOPIC, "FETCH",
                     "Stopping fetch for %.*s [%"PRId32"] in state %s",
                     RD_KAFKAP_STR_PR(rktp->rktp_rkt->rkt_topic),
                     rktp->rktp_partition,
                     rd_kafka_fetch_states[rktp->rktp_fetch_state]);
        rd_kafka_toppar_lock(rktp);
        rktp->rktp_op_version = rko_orig->rko_version;
        rktp->rktp_fetch_state = RD_KAFKA_TOPPAR_FETCH_NONE;
        rd_kafka_offset_store_term(rktp);
        rd_kafka_toppar_unlock(rktp);

        /* Signal back to application thread that stop is done. */
	if (rko_orig->rko_replyq) {
		rd_kafka_op_t *rko;
		rko = rd_kafka_op_new(RD_KAFKA_OP_FETCH_STOP);
		rko->rko_version = rko_orig->rko_version;
		rd_kafka_toppar_keep(rktp);
		rko->rko_rktp = rktp;
		rd_kafka_q_enq(rko_orig->rko_replyq, rko);
	}
}

/**
 * Serve toppar's op queue to update thread-local state.
 */
static void rd_kafka_toppar_op_serve (rd_kafka_toppar_t *rktp) {
        rd_kafka_op_t *rko;

        while ((rko = rd_kafka_q_pop(&rktp->rktp_ops, RD_POLL_NOWAIT, 0))) {
                rd_kafka_dbg(rktp->rktp_rkt->rkt_rk, TOPIC, "OP",
                             "%.*s [%"PRId32"] received op %s in state %s",
                             RD_KAFKAP_STR_PR(rktp->rktp_rkt->rkt_topic),
                             rktp->rktp_partition,
                             rd_kafka_op2str(rko->rko_type),
                             rd_kafka_fetch_states[rktp->rktp_fetch_state]);

                rd_kafka_assert(rktp->rktp_rkt->rkt_rk, rko->rko_rktp == rktp);
                switch (rko->rko_type)
                {
                case RD_KAFKA_OP_FETCH_START:
                        rd_kafka_toppar_fetch_start(rktp, rko->rko_offset,
                                                    rko->rko_version,
                                                    rko);
                        break;

                case RD_KAFKA_OP_FETCH_STOP:
                        rd_kafka_toppar_fetch_stop(rktp, rko);
                        break;

                default:
                        rd_kafka_assert(rktp->rktp_rkt->rkt_rk,
                                        !*"unknown type");
                        break;
                }

                rd_kafka_op_destroy(rko);
        }
}

/**
 * Build and send a Fetch request message for all underflowed toppars
 * for a specific broker.
 */
static int rd_kafka_broker_fetch_toppars (rd_kafka_broker_t *rkb) {
	struct rd_kafkap_FetchRequest *fr;
#pragma pack(push, 1)
	struct { /* Per toppar header */
		int32_t PartitionArrayCnt;
		int32_t Partition;
		int64_t FetchOffset;
		int32_t MaxBytes;
	} RD_PACKED *tp;
#pragma pack(pop)
	rd_kafka_toppar_t *rktp;
	char *next;
	int cnt = 0;
	rd_kafka_buf_t *rkbuf;
	rd_ts_t now = rd_clock();
        int max_cnt;
        int consumer_lag_intvl = rkb->rkb_rk->rk_conf.stats_interval_ms * 1000;

	/* Create buffer and iovecs:
	 *   1 x part1 header
	 *   N x topic name
	 *   N x tp header
	 * where N = number of toppars */

	rd_kafka_broker_toppars_rdlock(rkb);

        /* FIXME: Workaround for clusters with more than 500 partitions.
         *        This has no negative impact as long as the application
         *        does not consume from more than 500 partitions from a
         *        single broker. */
        max_cnt = RD_MIN(rkb->rkb_toppar_cnt, 500);
	rkbuf = rd_kafka_buf_new(1 + (max_cnt * (1 + 1)),
				 sizeof(*fr) +
				 (sizeof(*tp) * rkb->rkb_toppar_cnt));

	/* Set up header from pre-built header */
	fr = (void *)rkbuf->rkbuf_buf;
	*fr = rkb->rkb_rk->rk_conf.FetchRequest;
	rd_kafka_buf_push(rkbuf, fr, sizeof(*fr));
	next = (void *)(fr+1);

	TAILQ_FOREACH(rktp, &rkb->rkb_toppars, rktp_rkblink) {
                /* Serve toppar op queue to update desired rktp state */
                rd_kafka_toppar_op_serve(rktp);

                /* Request offsets to measure consumer lag */
                if (consumer_lag_intvl &&
                    rktp->rktp_ts_offset_lag + consumer_lag_intvl < now) {
                        rd_kafka_toppar_offset_request0(rkb, rktp,
                                                        RD_KAFKA_OFFSET_BEGINNING,
                                                        rd_kafka_toppar_lo_offset_handle, NULL);
                        rd_kafka_toppar_offset_request0(rkb, rktp,
                                                        RD_KAFKA_OFFSET_END,
                                                        rd_kafka_toppar_hi_offset_handle, NULL);
                        rktp->rktp_ts_offset_lag = now;
                }

		/* Check Toppar Fetch state */
		if (unlikely(rktp->rktp_fetch_state !=
			     RD_KAFKA_TOPPAR_FETCH_ACTIVE)) {

			switch (rktp->rktp_fetch_state)
			{
                        case RD_KAFKA_TOPPAR_FETCH_COORD_QUERY:
                                break;

			case RD_KAFKA_TOPPAR_FETCH_OFFSET_QUERY:
				if (rktp->rktp_ts_offset_req_next <= now)
					rd_kafka_toppar_offset_request(rkb,
								       rktp,
                                                                       rktp->rktp_query_offset);

				break;
			default:
				break;
			}

			/* Skip this toppar until its state changes */
                        if (rktp->rktp_fetch_state != RD_KAFKA_TOPPAR_FETCH_NONE)
                                rd_rkb_dbg(rkb, TOPIC, "FETCH",
                                           "Skipping topic %s [%"PRId32"] "
                                           "in state %s",
                                           rktp->rktp_rkt->rkt_topic->str,
                                           rktp->rktp_partition,
                                           rd_kafka_fetch_states[rktp->
                                                                 rktp_fetch_state]);
			continue;
		}

                rd_rkb_dbg(rkb, QUEUE, "FETCH",
                           "Topic %s [%"PRId32"] "
                           "fetch queue %i (%"PRIu64"kb) >= "
                           "queued.min.messages %i "
                           "(queued.max.messages.kbytes %i)?",
                           rktp->rktp_rkt->rkt_topic->str,
                           rktp->rktp_partition,
                           rd_kafka_q_len(&rktp->rktp_fetchq),
                           rd_kafka_q_size(&rktp->rktp_fetchq) / 1024,
                           rkb->rkb_rk->rk_conf.queued_min_msgs,
                           rkb->rkb_rk->rk_conf.queued_max_msg_kbytes);


		/* Skip toppars who's local message queue is already above
		 * the lower threshold. */
		if (rd_kafka_q_len(&rktp->rktp_fetchq) >=
		    rkb->rkb_rk->rk_conf.queued_min_msgs) {
			rd_rkb_dbg(rkb, TOPIC, "FETCH",
				   "Skipping topic %s [%"PRId32"]: "
                                   "threshold queued.min.messages=%i "
                                   "exceeded: %i messages in queue",
				   rktp->rktp_rkt->rkt_topic->str,
				   rktp->rktp_partition,
                                   rkb->rkb_rk->rk_conf.queued_min_msgs,
                                   rd_kafka_q_len(&rktp->rktp_fetchq));
			continue;
                }

                if ((int64_t)rd_kafka_q_size(&rktp->rktp_fetchq) >=
                    rkb->rkb_rk->rk_conf.queued_max_msg_bytes) {
			rd_rkb_dbg(rkb, TOPIC, "FETCH",
				   "Skipping topic %s [%"PRId32"]: "
                                   "threshold queued.max.messages.kbytes=%i "
                                   "exceeded: %"PRId64" bytes in queue",
				   rktp->rktp_rkt->rkt_topic->str,
				   rktp->rktp_partition,
                                   rkb->rkb_rk->rk_conf.queued_max_msg_kbytes,
                                   rd_kafka_q_size(&rktp->rktp_fetchq));
			continue;
                }

                if (cnt >= max_cnt) {
                        rd_rkb_dbg(rkb, TOPIC, "FETCH",
                                   "FIXME: Fetching too many "
                                   "partitions (>%i), see issue #110",
                                   max_cnt);
                        break;
                }

		/* Push topic name onto buffer stack. */
		rd_kafka_buf_push(rkbuf, rktp->rktp_rkt->rkt_topic,
				  RD_KAFKAP_STR_SIZE(rktp->rktp_rkt->
						     rkt_topic));

		/* Set up toppar header and push it */
		tp = (void *)next;
		tp->PartitionArrayCnt = htobe32(1);
		tp->Partition = htobe32(rktp->rktp_partition);
		tp->FetchOffset = htobe64(rktp->rktp_next_offset);
		tp->MaxBytes = htobe32(rkb->rkb_rk->rk_conf.fetch_msg_max_bytes);
		rd_kafka_buf_push(rkbuf, tp, sizeof(*tp));
		next = (void *)(tp+1);

		rd_rkb_dbg(rkb, TOPIC, "FETCH",
			   "Fetch topic %.*s [%"PRId32"] at offset %"PRId64,
			   RD_KAFKAP_STR_PR(rktp->rktp_rkt->rkt_topic),
			   rktp->rktp_partition,
			   rktp->rktp_next_offset);

                rktp->rktp_fetch_version = rktp->rktp_op_version;

		cnt++;
	}

	rd_kafka_broker_toppars_rdunlock(rkb);


	rd_rkb_dbg(rkb, MSG, "CONSUME",
		   "consume from %i toppar(s)", cnt);

	if (!cnt) {
		rd_kafka_buf_destroy(rkbuf);
		return cnt;
	}

	fr->TopicArrayCnt = htobe32(cnt);


	/* Use configured timeout */
	rkbuf->rkbuf_ts_timeout = now +
		((rkb->rkb_rk->rk_conf.socket_timeout_ms +
		  rkb->rkb_rk->rk_conf.fetch_wait_max_ms) * 1000);

	rkb->rkb_fetching = 1;
	rd_kafka_broker_buf_enq1(rkb, RD_KAFKAP_Fetch, rkbuf,
				 rd_kafka_broker_fetch_reply, NULL);

	return cnt;
}




/**
 * Consumer serving
 */
static void rd_kafka_broker_consumer_serve (rd_kafka_broker_t *rkb) {

	rd_kafka_assert(rkb->rkb_rk, thrd_is_current(rkb->rkb_thread));

	rd_kafka_broker_lock(rkb);

	while (!rd_atomic32_get(&rkb->rkb_rk->rk_terminate) &&
	       rkb->rkb_state == RD_KAFKA_BROKER_STATE_UP) {
		int cnt = 0;
		rd_ts_t now;
		int do_timeout_scan = 1; /* FIXME */

		now = rd_clock();

		/* Send Fetch request message for all underflowed toppars */
		if (!rkb->rkb_fetching && rkb->rkb_ts_fetch_backoff < now)
			cnt = rd_kafka_broker_fetch_toppars(rkb);

		rd_rkb_dbg(rkb, QUEUE, "FETCH",
			   "Fetch for %i toppars, fetching=%i, "
                           "backoff=%"PRId64"ms",
			   cnt, rkb->rkb_fetching,
                           rkb->rkb_ts_fetch_backoff ?
                           (rkb->rkb_ts_fetch_backoff - now)/1000 : 0);

		/* Check and move retry buffers */
		if (unlikely(rd_atomic32_get(&rkb->rkb_retrybufs.rkbq_cnt) > 0))
			rd_kafka_broker_retry_bufs_move(rkb);

		rd_kafka_broker_unlock(rkb);

		/* Serve IO */
		rd_kafka_broker_io_serve(rkb);

		/* Scan wait-response queue
		 * Note: 'now' may be a bit outdated by now. */
		if (do_timeout_scan)
			rd_kafka_broker_waitresp_timeout_scan(rkb, now);

		rd_kafka_broker_lock(rkb);
	}

	rd_kafka_broker_unlock(rkb);
}


static int rd_kafka_broker_thread_main (void *arg) {
	rd_kafka_broker_t *rkb = arg;
	rd_kafka_t *rk = rkb->rkb_rk;

	thrd_detach(thrd_current());
        rd_snprintf(rd_kafka_thread_name, sizeof(rd_kafka_thread_name),
		    "%s", rkb->rkb_name);

	(void)rd_atomic32_add(&rd_kafka_thread_cnt_curr, 1);

	rd_rkb_dbg(rkb, BROKER, "BRKMAIN", "Enter main broker thread");

	while (!rd_atomic32_get(&rkb->rkb_rk->rk_terminate)) {
		switch (rkb->rkb_state)
		{
		case RD_KAFKA_BROKER_STATE_INIT:
			/* The INIT state exists so that an initial connection
			 * failure triggers a state transition which might
			 * trigger a ALL_BROKERS_DOWN error. */
		case RD_KAFKA_BROKER_STATE_DOWN:
			if (rkb->rkb_source == RD_KAFKA_INTERNAL) {
				rd_kafka_broker_set_state(rkb, RD_KAFKA_BROKER_STATE_UP);
				break;
			}

			/* ..connect() will block until done (or failure) */
			if (rd_kafka_broker_connect(rkb) == -1) {
				/* Try the next one until we've tried them all,
				 * in which case we sleep a short while to
				 * avoid the busy looping. */
				if (!rkb->rkb_rsal ||
					rkb->rkb_rsal->rsal_cnt == 0 ||
					rkb->rkb_rsal->rsal_curr + 1 ==
					rkb->rkb_rsal->rsal_cnt)
					rd_usleep(1000000); /* 1s */
			}
			break;

                case RD_KAFKA_BROKER_STATE_UPDATE:
                        /* FALLTHRU */
		case RD_KAFKA_BROKER_STATE_UP:
			if (rkb->rkb_nodeid == RD_KAFKA_NODEID_UA)
				rd_kafka_broker_ua_idle(rkb);
			else if (rk->rk_type == RD_KAFKA_PRODUCER)
				rd_kafka_broker_producer_serve(rkb);
			else if (rk->rk_type == RD_KAFKA_CONSUMER)
				rd_kafka_broker_consumer_serve(rkb);
<<<<<<< HEAD


			if (!rd_atomic32_get(&rkb->rkb_rk->rk_terminate)) {
				/* Connection torn down, sleep a short while to
				 * avoid busy-looping on protocol errors */
				rd_usleep(100000*10);
			}

=======
                        if (rkb->rkb_state == RD_KAFKA_BROKER_STATE_UPDATE)
                                rd_kafka_broker_set_state(rkb, RD_KAFKA_BROKER_STATE_UP);
>>>>>>> fd2658a7
			break;
		}

	}

	if (rkb->rkb_source != RD_KAFKA_INTERNAL) {
		rd_kafka_wrlock(rkb->rkb_rk);
		TAILQ_REMOVE(&rkb->rkb_rk->rk_brokers, rkb, rkb_link);
		(void)rd_atomic32_sub(&rkb->rkb_rk->rk_broker_cnt, 1);
		rd_kafka_wrunlock(rkb->rkb_rk);
	}
	rd_kafka_broker_fail(rkb, RD_KAFKA_RESP_ERR__DESTROY, NULL);
	rd_kafka_broker_destroy(rkb);

	(void)rd_atomic32_sub(&rd_kafka_thread_cnt_curr, 1);

	return 0;
}


void rd_kafka_broker_destroy (rd_kafka_broker_t *rkb) {

	if (rd_atomic32_sub(&rkb->rkb_refcnt, 1) > 0)
		return;

	rd_kafka_assert(rkb->rkb_rk, TAILQ_EMPTY(&rkb->rkb_outbufs.rkbq_bufs));
	rd_kafka_assert(rkb->rkb_rk, TAILQ_EMPTY(&rkb->rkb_toppars));

	if (rkb->rkb_recv_buf)
		rd_kafka_buf_destroy(rkb->rkb_recv_buf);

	if (rkb->rkb_rsal)
		rd_sockaddr_list_destroy(rkb->rkb_rsal);

	rd_kafka_q_purge(&rkb->rkb_ops);
	rd_kafka_q_destroy(&rkb->rkb_ops);

        rd_kafka_avg_destroy(&rkb->rkb_avg_rtt);

	rd_kafka_destroy0(rkb->rkb_rk);

	rwlock_destroy(&rkb->rkb_toppar_lock);
	mtx_destroy(&rkb->rkb_lock);

	rd_free(rkb);
}

/**
 * Returns the internal broker with refcnt increased.
 * NOTE: rd_kafka_*lock() MUST NOT be held.
 */
rd_kafka_broker_t *rd_kafka_broker_internal (rd_kafka_t *rk) {
	rd_kafka_broker_t *rkb;

	rd_kafka_rdlock(rk);
	rkb = rk->rk_internal_rkb;
	rd_kafka_rdunlock(rk);

	if (rkb)
		rd_kafka_broker_keep(rkb);

	return rkb;
}


/**
 *
 * Locks: rd_kafka_wrlock(rk) must be held
 */
rd_kafka_broker_t *rd_kafka_broker_add (rd_kafka_t *rk,
					rd_kafka_confsource_t source,
					const char *name, uint16_t port,
					int32_t nodeid) {
	rd_kafka_broker_t *rkb;
	int err;
#ifndef _MSC_VER
	sigset_t newset, oldset;
#endif

	rd_kafka_keep(rk);

	rkb = rd_calloc(1, sizeof(*rkb));

<<<<<<< HEAD
	rd_snprintf(rkb->rkb_nodename, sizeof(rkb->rkb_nodename),
		 "%s:%hu", name, port);
	if (nodeid == RD_KAFKA_NODEID_UA)
		rd_snprintf(rkb->rkb_name, sizeof(rkb->rkb_name),
			    "%s/%s", rkb->rkb_nodename,
			    source == RD_KAFKA_INTERNAL?"internal":"bootstrap");
	else
		rd_snprintf(rkb->rkb_name, sizeof(rkb->rkb_name),
			 "%s/%"PRId32, rkb->rkb_nodename, nodeid);
=======
        rd_kafka_mk_nodename(rkb->rkb_nodename, sizeof(rkb->rkb_nodename),
                             name, port);
        rd_kafka_mk_brokername(rkb->rkb_name, sizeof(rkb->rkb_name),
                               rkb->rkb_nodename, nodeid);

>>>>>>> fd2658a7
	rkb->rkb_source = source;
	rkb->rkb_rk = rk;
	rkb->rkb_nodeid = nodeid;

	mtx_init(&rkb->rkb_lock, mtx_plain);
	rwlock_init(&rkb->rkb_toppar_lock);
	TAILQ_INIT(&rkb->rkb_toppars);
	rd_kafka_bufq_init(&rkb->rkb_outbufs);
	rd_kafka_bufq_init(&rkb->rkb_waitresps);
	rd_kafka_bufq_init(&rkb->rkb_retrybufs);
	rd_kafka_q_init(&rkb->rkb_ops);
	rd_kafka_avg_init(&rkb->rkb_avg_rtt, RD_KAFKA_AVG_GAUGE);
	rd_kafka_broker_keep(rkb);

	/* Set next intervalled metadata refresh, offset by a random
	 * value to avoid all brokers to be queried simultaneously. */
	if (rkb->rkb_rk->rk_conf.metadata_refresh_interval_ms >= 0)
		rkb->rkb_ts_metadata_poll = rd_clock() +
			(rkb->rkb_rk->rk_conf.
			 metadata_refresh_interval_ms * 1000) +
			(rd_jitter(500,1500) * 1000);
	else /* disabled */
		rkb->rkb_ts_metadata_poll = UINT64_MAX;

#ifndef _MSC_VER
        /* Block all signals in newly created thread.
         * To avoid race condition we block all signals in the calling
         * thread, which the new thread will inherit its sigmask from,
         * and then restore the original sigmask of the calling thread when
         * we're done creating the thread.
	 * NOTE: term_sig remains unblocked since we use it on termination
	 *       to quickly interrupt system calls. */
        sigemptyset(&oldset);
        sigfillset(&newset);
	if (rkb->rkb_rk->rk_conf.term_sig)
		sigdelset(&newset, rkb->rkb_rk->rk_conf.term_sig);
        pthread_sigmask(SIG_SETMASK, &newset, &oldset);
#endif

	if ((err = thrd_create(&rkb->rkb_thread,
		rd_kafka_broker_thread_main, rkb)) != thrd_success) {
		char tmp[512];
		rd_snprintf(tmp, sizeof(tmp),
			 "Unable to create broker thread: %s (%i)",
			 rd_strerror(err), err);
		rd_kafka_log(rk, LOG_CRIT, "THREAD", "%s", tmp);

		/* Send ERR op back to application for processing. */
		rd_kafka_op_err(rk, RD_KAFKA_RESP_ERR__CRIT_SYS_RESOURCE,
				"%s", tmp);

		rd_free(rkb);
		rd_kafka_destroy(rk);

#ifndef _MSC_VER
		/* Restore sigmask of caller */
		pthread_sigmask(SIG_SETMASK, &oldset, NULL);
#endif

		return NULL;
	}

	if (rkb->rkb_source != RD_KAFKA_INTERNAL) {
		TAILQ_INSERT_TAIL(&rkb->rkb_rk->rk_brokers, rkb, rkb_link);
		(void)rd_atomic32_add(&rkb->rkb_rk->rk_broker_cnt, 1);
		rd_rkb_dbg(rkb, BROKER, "BROKER",
			   "Added new broker with NodeId %"PRId32,
			   rkb->rkb_nodeid);
	}

#ifndef _MSC_VER
	/* Restore sigmask of caller */
	pthread_sigmask(SIG_SETMASK, &oldset, NULL);
#endif

	return rkb;
}

/**
 * Locks: rd_kafka_rdlock()
 * NOTE: caller must release rkb reference by rd_kafka_broker_destroy()
 */
rd_kafka_broker_t *rd_kafka_broker_find_by_nodeid0 (rd_kafka_t *rk,
                                                    int32_t nodeid,
                                                    int state) {
	rd_kafka_broker_t *rkb;

	TAILQ_FOREACH(rkb, &rk->rk_brokers, rkb_link) {
		rd_kafka_broker_lock(rkb);
		if (!rd_atomic32_get(&rk->rk_terminate) &&
		    rkb->rkb_nodeid == nodeid) {
                        if (state != -1 && (int)rkb->rkb_state != state) {
                                rd_kafka_broker_unlock(rkb);
                                break;
                        }
			rd_kafka_broker_keep(rkb);
			rd_kafka_broker_unlock(rkb);
			return rkb;
		}
		rd_kafka_broker_unlock(rkb);
	}

	return NULL;

}

/**
 * Locks: rd_kafka_rdlock(rk) must be held
 * NOTE: caller must release rkb reference by rd_kafka_broker_destroy()
 */
static rd_kafka_broker_t *rd_kafka_broker_find (rd_kafka_t *rk,
						const char *name,
						uint16_t port) {
	rd_kafka_broker_t *rkb;
	char nodename[RD_KAFKA_NODENAME_SIZE];

        rd_kafka_mk_nodename(nodename, sizeof(nodename), name, port);

<<<<<<< HEAD
	rd_snprintf(fullname, sizeof(fullname), "%s:%hu", name, port);

	TAILQ_FOREACH(rkb, &rk->rk_brokers, rkb_link) {
		rd_kafka_broker_lock(rkb);
		if (!rd_atomic32_get(&rk->rk_terminate) &&
		    !strcmp(rkb->rkb_name, fullname)) {
=======

	TAILQ_FOREACH(rkb, &rk->rk_brokers, rkb_link) {
		rd_kafka_broker_lock(rkb);
		if (!rk->rk_terminate &&
		    !strcmp(rkb->rkb_nodename, nodename)) {
>>>>>>> fd2658a7
			rd_kafka_broker_keep(rkb);
			rd_kafka_broker_unlock(rkb);
			return rkb;
		}
		rd_kafka_broker_unlock(rkb);
	}

	return NULL;
}


int rd_kafka_brokers_add (rd_kafka_t *rk, const char *brokerlist) {
	char *s_copy = rd_strdup(brokerlist);
	char *s = s_copy;
	char *t, *t2, *n;
	int cnt = 0;
	rd_kafka_broker_t *rkb;

	/* Parse comma-separated list of brokers. */
	while (*s) {
		uint16_t port = 0;

		if (*s == ',' || *s == ' ') {
			s++;
			continue;
		}

		if ((n = strchr(s, ',')))
			*n = '\0';
		else
			n = s + strlen(s)-1;

		/* Check if port has been specified, but try to identify IPv6
		 * addresses first:
		 *  t = last ':' in string
		 *  t2 = first ':' in string
		 *  If t and t2 are equal then only one ":" exists in name
		 *  and thus an IPv4 address with port specified.
		 *  Else if not equal and t is prefixed with "]" then it's an
		 *  IPv6 address with port specified.
		 *  Else no port specified. */
		if ((t = strrchr(s, ':')) &&
		    ((t2 = strchr(s, ':')) == t || *(t-1) == ']')) {
			*t = '\0';
			port = atoi(t+1);
		}

		if (!port)
			port = RD_KAFKA_PORT;

		rd_kafka_wrlock(rk);

		if ((rkb = rd_kafka_broker_find(rk, s, port)) &&
		    rkb->rkb_source == RD_KAFKA_CONFIGURED) {
			cnt++;
		} else if (rd_kafka_broker_add(rk, RD_KAFKA_CONFIGURED, s, port,
					       RD_KAFKA_NODEID_UA) != NULL)
			cnt++;

		/* If rd_kafka_broker_find returned a broker its reference needs to be released 
		 * See issue #193 */
		if (rkb)
			rd_kafka_broker_destroy(rkb);

		rd_kafka_wrunlock(rk);

		s = n+1;
	}

	rd_free(s_copy);

	return cnt;
}


/**
 * Adds a new broker or updates an existing one.
 *
 */
void rd_kafka_broker_update (rd_kafka_t *rk,
                             const struct rd_kafka_metadata_broker *mdb) {
	rd_kafka_broker_t *rkb;
        char nodename[RD_KAFKA_NODENAME_SIZE];
        int needs_update = 0;

        rd_kafka_mk_nodename(nodename, sizeof(nodename), mdb->host, mdb->port);

	rd_kafka_wrlock(rk);
	if ((rkb = rd_kafka_broker_find_by_nodeid(rk, mdb->id))) {
                /* Broker matched by nodeid, see if we need to update
                 * the hostname. */
                if (strcmp(rkb->rkb_nodename, nodename))
                        needs_update = 1;
        } else if ((rkb = rd_kafka_broker_find(rk, mdb->host, mdb->port))) {
                /* Broker matched by hostname (but not by nodeid),
                 * update the nodeid. */
                needs_update = 1;

        } else {
		rd_kafka_broker_add(rk, RD_KAFKA_LEARNED,
				    mdb->host, mdb->port, mdb->id);
<<<<<<< HEAD
	rd_kafka_wrunlock(rk);
=======
        }
	rd_kafka_unlock(rk);
>>>>>>> fd2658a7

        if (rkb) {
                /* Existing broker */
                if (needs_update) {
                        rd_kafka_op_t *rko;

                        rko = rd_kafka_op_new(RD_KAFKA_OP_NODE_UPDATE);
                        rko->rko_nodename = strdup(nodename);
                        rko->rko_nodeid   = mdb->id;
                        rd_kafka_q_enq(&rkb->rkb_ops, rko);
                }
                rd_kafka_broker_destroy(rkb);
        }
}



void rd_kafka_brokers_init (void) {
}







<|MERGE_RESOLUTION|>--- conflicted
+++ resolved
@@ -120,11 +120,15 @@
  * Construct descriptive broker name
  */
 static void rd_kafka_mk_brokername (char *dest, size_t dsize,
-                                    const char *nodename, int32_t nodeid) {
+                                    const char *nodename, int32_t nodeid,
+				    rd_kafka_confsource_t source) {
         if (nodeid == RD_KAFKA_NODEID_UA)
-		snprintf(dest, dsize, "%s/bootstrap", nodename);
+		rd_snprintf(dest, dsize, "%s/%s",
+			    nodename,
+			    source == RD_KAFKA_INTERNAL ?
+			    "internal":"bootstrap");
 	else
-		snprintf(dest, dsize, "%s/%"PRId32, nodename, nodeid);
+		rd_snprintf(dest, dsize, "%s/%"PRId32, nodename, nodeid);
 }
 
 /**
@@ -768,11 +772,7 @@
         return md;
 
 err:
-<<<<<<< HEAD
-        rd_free(md);
-=======
-        free(msh_buf);
->>>>>>> fd2658a7
+        rd_free(msh_buf);
         return NULL;
 }
 
@@ -2146,22 +2146,6 @@
                                                      rko->rko_offset);
                 break;
 
-<<<<<<< HEAD
-        case RD_KAFKA_OP_XMIT_BUF:
-                rd_kafka_broker_buf_enq0(rkb, rko->rko_rkbuf,
-                                         (rko->rko_rkbuf->rkbuf_flags &
-                                          RD_KAFKA_OP_F_FLASH) ?
-                                         1/*head*/: 0/*tail*/);
-                rko->rko_rkbuf = NULL; /* buffer now owned by broker */
-                if (rko->rko_replyq) {
-                        /* Op will be reused for forwarding response. */
-                        rko = NULL;
-                }
-                break;
-
-
-	default:
-=======
         case RD_KAFKA_OP_NODE_UPDATE:
         {
                 enum {
@@ -2194,7 +2178,8 @@
                 }
 
                 rd_kafka_mk_brokername(brokername, sizeof(brokername),
-                                       rkb->rkb_nodename, rkb->rkb_nodeid);
+                                       rkb->rkb_nodename, rkb->rkb_nodeid,
+				       RD_KAFKA_LEARNED);
                 if (strcmp(rkb->rkb_name, brokername)) {
                         rd_rkb_dbg(rkb, BROKER, "UPDATE",
                                    "Name changed from %s to %s",
@@ -2218,8 +2203,20 @@
                 break;
         }
 
-        default:
->>>>>>> fd2658a7
+        case RD_KAFKA_OP_XMIT_BUF:
+                rd_kafka_broker_buf_enq0(rkb, rko->rko_rkbuf,
+                                         (rko->rko_rkbuf->rkbuf_flags &
+                                          RD_KAFKA_OP_F_FLASH) ?
+                                         1/*head*/: 0/*tail*/);
+                rko->rko_rkbuf = NULL; /* buffer now owned by broker */
+                if (rko->rko_replyq) {
+                        /* Op will be reused for forwarding response. */
+                        rko = NULL;
+                }
+                break;
+
+
+	default:
 		rd_kafka_assert(rkb->rkb_rk, !*"unhandled op type");
 	}
 
@@ -4162,19 +4159,14 @@
 				rd_kafka_broker_producer_serve(rkb);
 			else if (rk->rk_type == RD_KAFKA_CONSUMER)
 				rd_kafka_broker_consumer_serve(rkb);
-<<<<<<< HEAD
-
-
-			if (!rd_atomic32_get(&rkb->rkb_rk->rk_terminate)) {
+
+			if (rkb->rkb_state == RD_KAFKA_BROKER_STATE_UPDATE)
+				rd_kafka_broker_set_state(rkb, RD_KAFKA_BROKER_STATE_UP);
+			else if (!rd_atomic32_get(&rkb->rkb_rk->rk_terminate)) {
 				/* Connection torn down, sleep a short while to
 				 * avoid busy-looping on protocol errors */
-				rd_usleep(100000*10);
+				rd_usleep(100*1000);
 			}
-
-=======
-                        if (rkb->rkb_state == RD_KAFKA_BROKER_STATE_UPDATE)
-                                rd_kafka_broker_set_state(rkb, RD_KAFKA_BROKER_STATE_UP);
->>>>>>> fd2658a7
 			break;
 		}
 
@@ -4258,23 +4250,11 @@
 
 	rkb = rd_calloc(1, sizeof(*rkb));
 
-<<<<<<< HEAD
-	rd_snprintf(rkb->rkb_nodename, sizeof(rkb->rkb_nodename),
-		 "%s:%hu", name, port);
-	if (nodeid == RD_KAFKA_NODEID_UA)
-		rd_snprintf(rkb->rkb_name, sizeof(rkb->rkb_name),
-			    "%s/%s", rkb->rkb_nodename,
-			    source == RD_KAFKA_INTERNAL?"internal":"bootstrap");
-	else
-		rd_snprintf(rkb->rkb_name, sizeof(rkb->rkb_name),
-			 "%s/%"PRId32, rkb->rkb_nodename, nodeid);
-=======
         rd_kafka_mk_nodename(rkb->rkb_nodename, sizeof(rkb->rkb_nodename),
                              name, port);
         rd_kafka_mk_brokername(rkb->rkb_name, sizeof(rkb->rkb_name),
-                               rkb->rkb_nodename, nodeid);
-
->>>>>>> fd2658a7
+                               rkb->rkb_nodename, nodeid, source);
+
 	rkb->rkb_source = source;
 	rkb->rkb_rk = rk;
 	rkb->rkb_nodeid = nodeid;
@@ -4393,20 +4373,10 @@
 
         rd_kafka_mk_nodename(nodename, sizeof(nodename), name, port);
 
-<<<<<<< HEAD
-	rd_snprintf(fullname, sizeof(fullname), "%s:%hu", name, port);
-
 	TAILQ_FOREACH(rkb, &rk->rk_brokers, rkb_link) {
 		rd_kafka_broker_lock(rkb);
 		if (!rd_atomic32_get(&rk->rk_terminate) &&
-		    !strcmp(rkb->rkb_name, fullname)) {
-=======
-
-	TAILQ_FOREACH(rkb, &rk->rk_brokers, rkb_link) {
-		rd_kafka_broker_lock(rkb);
-		if (!rk->rk_terminate &&
 		    !strcmp(rkb->rkb_nodename, nodename)) {
->>>>>>> fd2658a7
 			rd_kafka_broker_keep(rkb);
 			rd_kafka_broker_unlock(rkb);
 			return rkb;
@@ -4508,12 +4478,9 @@
         } else {
 		rd_kafka_broker_add(rk, RD_KAFKA_LEARNED,
 				    mdb->host, mdb->port, mdb->id);
-<<<<<<< HEAD
+	}
+
 	rd_kafka_wrunlock(rk);
-=======
-        }
-	rd_kafka_unlock(rk);
->>>>>>> fd2658a7
 
         if (rkb) {
                 /* Existing broker */
